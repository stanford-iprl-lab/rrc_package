--- conflicted
+++ resolved
@@ -280,13 +280,10 @@
         # the platform frontend, which is needed for the submission system, and
         # the direct simulation, which may be more convenient if you want to
         # pre-train locally in simulation.
-<<<<<<< HEAD
         print("Resetting")
-=======
         if self.save_npz and self.action_log:
             self.save_action_log()
 
->>>>>>> 53698a15
         if robot_fingers is not None:
             self._reset_platform_frontend()
         else:
