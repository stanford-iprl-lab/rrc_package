"""Gym environment for the Real Robot Challenge Phase 1 (Simulation)."""
import csv
import enum
import gym
import numpy as np
import sys
import time
import os

try:
    import robot_interfaces
    import robot_fingers
    from robot_interfaces.py_trifinger_types import Action 
except ImportError:
    robot_interfaces = robot_fingers = None
    from trifinger_simulation.action import Action

import trifinger_simulation
import trifinger_simulation.visual_objects
import rrc_iprl_package.pybullet_utils as pbutils
from trifinger_simulation import trifingerpro_limits
from trifinger_simulation.tasks import move_cube


class ActionType(enum.Enum):
    """Different action types that can be used to control the robot."""

    #: Use pure torque commands.  The action is a list of torques (one per
    #: joint) in this case.
    TORQUE = enum.auto()
    #: Use joint position commands.  The action is a list of angular joint
    #: positions (one per joint) in this case.  Internally a PD controller is
    #: executed for each action to determine the torques that are applied to
    #: the robot.
    POSITION = enum.auto()
    #: Use both torque and position commands.  In this case the action is a
    #: dictionary with keys "torque" and "position" which contain the
    #: corresponding lists of values (see above).  The torques resulting from
    #: the position controller are added to the torques in the action before
    #: applying them to the robot.
    TORQUE_AND_POSITION = enum.auto()


class RealRobotCubeEnv(gym.GoalEnv):
    """Gym environment for moving cubes with simulated TriFingerPro."""

    def __init__(
        self,
        cube_goal_pose: dict,
        cube_initial_pose: dict = None,
        goal_difficulty: int = 1,
        action_type: ActionType = ActionType.POSITION,
        visualization: bool = True,
        frameskip: int = 1,
        num_steps: int = None,
        save_npz: str = None,
    ):
        """Initialize.

        Args:
            cube_goal_pose (dict): Goal pose for the cube.  Dictionary with
                keys "position" and "orientation".
            goal_difficulty (int): Difficulty level of the goal (needed for
                reward computation).
            action_type (ActionType): Specify which type of actions to use.
                See :class:`ActionType` for details.
            frameskip (int):  Number of actual control steps to be performed in
                one call of step().
        """
        # Basic initialization
        # ====================

        self.goal = cube_goal_pose
        if not isinstance(cube_goal_pose, dict):
            self.goal = cube_goal_pose.as_dict()
        self.info = {"difficulty": goal_difficulty}
        self.initial_pose = move_cube.Pose.from_dict(cube_initial_pose) if cube_initial_pose else move_cube.sample_goal(-1)

        self.action_type = action_type

        # CSV logging file path
        if os.path.exists("/output/"):
            self.csv_filepath = "/output/virtual_reset.csv"
        else:
            self.csv_filepath = "./virtual_reset.csv"

        with open(self.csv_filepath, mode="a") as file:
            writer  = csv.writer(file, delimiter=",")
            writer.writerow(["timestamp", "reward"])

        # TODO: The name "frameskip" makes sense for an atari environment but
        # not really for our scenario.  The name is also misleading as
        # "frameskip = 1" suggests that one frame is skipped while it actually
        # means "do one step per step" (i.e. no skip).
        if frameskip < 1:
            raise ValueError("frameskip cannot be less than 1.")
        self.frameskip = frameskip
        self.episode_length = num_steps * frameskip if num_steps else move_cube.episode_length
        self.max_resets = (60 * 1000 - 150) // self.episode_length     # number of virtual resets

        # will be initialized in reset()
        self.platform = None
        self.visualization = visualization

        # Create the action and observation spaces
        # ========================================

        robot_torque_space = gym.spaces.Box(
            low=trifingerpro_limits.robot_torque.low,
            high=trifingerpro_limits.robot_torque.high,
        )
        robot_position_space = gym.spaces.Box(
            low=trifingerpro_limits.robot_position.low,
            high=trifingerpro_limits.robot_position.high,
        )
        robot_velocity_space = gym.spaces.Box(
            low=trifingerpro_limits.robot_velocity.low,
            high=trifingerpro_limits.robot_velocity.high,
        )

        object_state_space = gym.spaces.Dict(
            {
                "position": gym.spaces.Box(
                    low=trifingerpro_limits.object_position.low,
                    high=trifingerpro_limits.object_position.high,
                ),
                "orientation": gym.spaces.Box(
                    low=trifingerpro_limits.object_orientation.low,
                    high=trifingerpro_limits.object_orientation.high,
                ),
            }
        )
        self.save_npz = save_npz

        # verify that the given goal pose is contained in the cube state space
        if not object_state_space.contains(self.goal):
            raise ValueError("Invalid goal pose.")

        if self.action_type == ActionType.TORQUE:
            self.action_space = robot_torque_space
            self._initial_action = trifingerpro_limits.robot_torque.default
        elif self.action_type == ActionType.POSITION:
            self.action_space = robot_position_space
            self._initial_action = trifingerpro_limits.robot_position.default
        elif self.action_type == ActionType.TORQUE_AND_POSITION:
            self.action_space = gym.spaces.Dict(
                {
                    "torque": robot_torque_space,
                    "position": robot_position_space,
                }
            )
            self._initial_action = {
                "torque": trifingerpro_limits.robot_torque.default,
                "position": trifingerpro_limits.robot_position.default,
            }
        else:
            raise ValueError("Invalid action_type")

        self.observation_space = gym.spaces.Dict(
            {
                "observation": gym.spaces.Dict(
                    {
                        "position": robot_position_space,
                        "velocity": robot_velocity_space,
                        "torque": robot_torque_space,
                    }
                ),
                "action": self.action_space,
                "desired_goal": object_state_space,
                "achieved_goal": object_state_space,
            }
        )
        self.save_npz = save_npz
        self.action_log = []

    def compute_reward(self, achieved_goal, desired_goal, info):
        """Compute the reward for the given achieved and desired goal.

        Args:
            achieved_goal (dict): Current pose of the object.
            desired_goal (dict): Goal pose of the object.
            info (dict): An info dictionary containing a field "difficulty"
                which specifies the difficulty level.

        Returns:
            float: The reward that corresponds to the provided achieved goal
            w.r.t. to the desired goal. Note that the following should always
            hold true::

                ob, reward, done, info = env.step()
                assert reward == env.compute_reward(
                    ob['achieved_goal'],
                    ob['desired_goal'],
                    info,
                )
        """
        return -move_cube.evaluate_state(
            move_cube.Pose.from_dict(desired_goal),
            move_cube.Pose.from_dict(achieved_goal),
            info["difficulty"],
        )

    def step(self, action):
        """Run one timestep of the environment's dynamics.

        When end of episode is reached, you are responsible for calling
        ``reset()`` to reset this environment's state.

        Args:
            action: An action provided by the agent (depends on the selected
                :class:`ActionType`).

        Returns:
            tuple:

            - observation (dict): agent's observation of the current
              environment.
            - reward (float) : amount of reward returned after previous action.
            - done (bool): whether the episode has ended, in which case further
              step() calls will return undefined results.
            - info (dict): info dictionary containing the difficulty level of
              the goal.
        """    
        if self.platform is None:
            raise RuntimeError("Call `reset()` before starting to step.")

        if not self.action_space.contains(action):
            raise ValueError(
                "Given action is not contained in the action space."
            )

        num_steps = self.frameskip

        # ensure episode length is not exceeded due to frameskip
        step_count_after = self.step_count + num_steps
        if step_count_after > self.episode_length:
            excess = step_count_after - self.episode_length
            num_steps = max(1, num_steps - excess)

        reward = 0.0
        for _ in range(num_steps):
            # send action to robot
            robot_action = self._gym_action_to_robot_action(action)
            t = self.platform.append_desired_action(robot_action)

            observation = self._create_observation(t, action)

            reward += self.compute_reward(
                observation["achieved_goal"],
                observation["desired_goal"],
                self.info,
            )

            self.step_count = t
            # make sure to not exceed the episode length
            if self.step_count >= self.episode_length:
                break

        is_done = self.step_count == self.episode_length
        self.write_action_log(observation, action, reward)

        self._last_obs = observation
        self._last_reward = reward

        return observation, reward, is_done, self.info

    def write_action_log(self, observation, action, reward):
        if self.save_npz:
            self.action_log.append(dict(
                observation=observation, action=action, t=self.step_count,
                reward=reward))

    def save_action_log(self):
        if self.save_npz and self.action_log:
            self.action_log.append(dict(initial_pose=self.initial_pose.to_dict(),
                                   goal_pose=self.goal))

            np.savez(self.save_npz, action_log=self.action_log, allow_pickle=True)
            del self.action_log
        self.action_log = []

    def reset(self):
        # By changing the `_reset_*` method below you can switch between using
        # the platform frontend, which is needed for the submission system, and
        # the direct simulation, which may be more convenient if you want to
        # pre-train locally in simulation.
        if self.save_npz and self.action_log:
            self.save_action_log()

        if robot_fingers is not None:
            self._reset_platform_frontend()
        else:
            self._reset_direct_simulation()

        self.step_count = 0

        self.init_time = 0.0            # the time when episodes started to run
        self.reset_time = 0.0           # the time when reset finishes

        # need to already do one step to get initial observation
        # TODO disable frameskip here?
<<<<<<< HEAD
        if self.num_reset == 0:     # if this is the first (real) reset
            observation, reward, _, _ = self.step(self._initial_action)
            self._last_obs = observation
            self._last_reward = reward
            self.init_time = time.time()
            csv_row = "{}, {}".format(self.init_time, self._last_reward)
        elif self.num_reset == self.max_resets:     # if all virtual resets are completed
            return self._last_obs
        else:
            observation, reward, _, _ = self.step(self._initial_action)  # try resetting fingers so we can check velocity
            # virtual reset is done only when all joints velocity are zero
            while any(vel < 0.01 for vel in observation["observation"]["velocity"]) is False:
                observation, reward, _, _ = self.step(self._initial_action)
            self.reset_time = time.time() - self.init_time
            self._last_obs = observation   
            self._last_reward = reward
            csv_row = "{}, {}".format(self.reset_time, self._last_reward)

        with open(self.csv_filepath, mode="a") as file:
            writer  = csv.writer(file, delimiter=",")
            writer.writerow(csv_row)      

=======
        observation, reward, _, _ = self.step(self._initial_action)
        while not any(vel < 0.01 for vel in observation["observation"]["velocity"]):
            observation, reward, _, _ = self.step(self._initial_action)
>>>>>>> 6daca7ce
        return observation

    def _reset_platform_frontend(self):
        """Reset the platform frontend."""
        # reset is not really possible
        # import pdb; pdb.set_trace()
        if self.platform is None:
            self.platform = robot_fingers.TriFingerPlatformFrontend()
            self.num_reset = 0  
        else:
            self.num_reset += 1        

    def _reset_direct_simulation(self):
        """Reset direct simulation.

        With this the env can be used without backend.
        """
        # initialize number of resets here too so overall reset() function works
        self.num_reset = 0
        
        # reset simulation
        del self.platform

        # initialize simulation
        self.platform = trifinger_simulation.TriFingerPlatform(
            visualization=self.visualization,
            initial_object_pose=self.initial_pose,
        )

        # visualize the goal
        if self.visualization:
            self.goal_marker = trifinger_simulation.visual_objects.CuboidMarker(
                size=move_cube._CUBOID_SIZE,
                position=self.goal["position"],
                orientation=self.goal["orientation"],
                pybullet_client_id=self.platform.simfinger._pybullet_client_id,
            )
            # pbutils.reset_camera()

    def seed(self, seed=None):
        """Sets the seed for this env’s random number generator.

        .. note::

           Spaces need to be seeded separately.  E.g. if you want to sample
           actions directly from the action space using
           ``env.action_space.sample()`` you can set a seed there using
           ``env.action_space.seed()``.

        Returns:
            List of seeds used by this environment.  This environment only uses
            a single seed, so the list contains only one element.
        """
        self.np_random, seed = gym.utils.seeding.np_random(seed)
        move_cube.random = self.np_random
        return [seed]

    def _create_observation(self, t, action):
        robot_observation = self.platform.get_robot_observation(t)
        camera_observation = self.platform.get_camera_observation(t)

        observation = {
            "observation": {
                "position": robot_observation.position,
                "velocity": robot_observation.velocity,
                "torque": robot_observation.torque,
            },
            "action": action,
            "desired_goal": self.goal,
            # TODO: @krshna- change object_pose to filtered_object_pose?
            "achieved_goal": {
                "position": camera_observation.object_pose.position,
                "orientation": camera_observation.object_pose.orientation,
            },
        }
        return observation

    def _gym_action_to_robot_action(self, gym_action):
        # construct robot action depending on action type
        if self.action_type == ActionType.TORQUE:
            robot_action = Action(torque=gym_action, position=np.repeat(np.nan, 9))
        elif self.action_type == ActionType.POSITION:
            robot_action = Action(position=gym_action, torque=np.zeros(9))
        elif self.action_type == ActionType.TORQUE_AND_POSITION:
            robot_action = Action(
                torque=gym_action["torque"], position=gym_action["position"]
            )
        else:
            raise ValueError("Invalid action_type")

        return robot_action


class CubeEnv(RealRobotCubeEnv):
    def __init__(
        self,
        initializer,
        goal_difficulty: int,
        action_type: ActionType = ActionType.POSITION,
        visualization: bool = False,
        frameskip: int = 1,
        num_steps: int = None,
        save_npz: str = None
    ):
        """Initialize.

        Args:
            cube_goal_pose (dict): Goal pose for the cube.  Dictionary with
                keys "position" and "orientation".
            goal_difficulty (int): Difficulty level of the goal (needed for
                reward computation).
            action_type (ActionType): Specify which type of actions to use.
                See :class:`ActionType` for details.
            frameskip (int):  Number of actual control steps to be performed in
                one call of step().
        """
        self.initializer = initializer
        initial_pose = self.initializer.get_initial_state().to_dict()
        goal_pose = self.initializer.get_goal().to_dict()
        super().__init__(goal_pose, initial_pose, goal_difficulty,
            action_type, visualization, frameskip, num_steps, save_npz)

    def reset(self): 
        self.initial_pose = self.initializer.get_initial_state()
        self.goal = self.initializer.get_goal().to_dict()
        return super(CubeEnv, self).reset()

<|MERGE_RESOLUTION|>--- conflicted
+++ resolved
@@ -299,13 +299,12 @@
 
         # need to already do one step to get initial observation
         # TODO disable frameskip here?
-<<<<<<< HEAD
+
         if self.num_reset == 0:     # if this is the first (real) reset
             observation, reward, _, _ = self.step(self._initial_action)
             self._last_obs = observation
             self._last_reward = reward
             self.init_time = time.time()
-            csv_row = "{}, {}".format(self.init_time, self._last_reward)
         elif self.num_reset == self.max_resets:     # if all virtual resets are completed
             return self._last_obs
         else:
@@ -316,17 +315,7 @@
             self.reset_time = time.time() - self.init_time
             self._last_obs = observation   
             self._last_reward = reward
-            csv_row = "{}, {}".format(self.reset_time, self._last_reward)
-
-        with open(self.csv_filepath, mode="a") as file:
-            writer  = csv.writer(file, delimiter=",")
-            writer.writerow(csv_row)      
-
-=======
-        observation, reward, _, _ = self.step(self._initial_action)
-        while not any(vel < 0.01 for vel in observation["observation"]["velocity"]):
-            observation, reward, _, _ = self.step(self._initial_action)
->>>>>>> 6daca7ce
+            
         return observation
 
     def _reset_platform_frontend(self):
