"""Gym environment for the Real Robot Challenge Phase 1 (Simulation)."""
import enum
import gym
import numpy as np

try:
    import robot_interfaces
    import robot_fingers
    from robot_interfaces.py_trifinger_types import Action 
except ImportError:
    robot_interfaces = robot_fingers = None
    from trifinger_simulation.action import Action

import trifinger_simulation
import trifinger_simulation.visual_objects
import rrc_iprl_package.pybullet_utils as pbutils
from trifinger_simulation import trifingerpro_limits
from trifinger_simulation.tasks import move_cube


class ActionType(enum.Enum):
    """Different action types that can be used to control the robot."""

    #: Use pure torque commands.  The action is a list of torques (one per
    #: joint) in this case.
    TORQUE = enum.auto()
    #: Use joint position commands.  The action is a list of angular joint
    #: positions (one per joint) in this case.  Internally a PD controller is
    #: executed for each action to determine the torques that are applied to
    #: the robot.
    POSITION = enum.auto()
    #: Use both torque and position commands.  In this case the action is a
    #: dictionary with keys "torque" and "position" which contain the
    #: corresponding lists of values (see above).  The torques resulting from
    #: the position controller are added to the torques in the action before
    #: applying them to the robot.
    TORQUE_AND_POSITION = enum.auto()


class RealRobotCubeEnv(gym.GoalEnv):
    """Gym environment for moving cubes with simulated TriFingerPro."""

    def __init__(
        self,
        cube_goal_pose: dict,
        cube_initial_pose: dict,
        goal_difficulty: int,
        action_type: ActionType = ActionType.POSITION,
        visualization: bool = True,
        frameskip: int = 1,
        num_steps: int = None,
    ):
        """Initialize.

        Args:
            cube_goal_pose (dict): Goal pose for the cube.  Dictionary with
                keys "position" and "orientation".
            goal_difficulty (int): Difficulty level of the goal (needed for
                reward computation).
            action_type (ActionType): Specify which type of actions to use.
                See :class:`ActionType` for details.
            frameskip (int):  Number of actual control steps to be performed in
                one call of step().
        """
        # Basic initialization
        # ====================

        self.goal = cube_goal_pose
        self.info = {"difficulty": goal_difficulty}
        self.initial_pose = cube_initial_pose if cube_initial_pose else move_cube.sample_goal(-1)

        self.action_type = action_type

        # TODO: The name "frameskip" makes sense for an atari environment but
        # not really for our scenario.  The name is also misleading as
        # "frameskip = 1" suggests that one frame is skipped while it actually
        # means "do one step per step" (i.e. no skip).
        if frameskip < 1:
            raise ValueError("frameskip cannot be less than 1.")
        self.frameskip = frameskip
        self.episode_length = num_steps * frameskip if num_steps else move_cube.episode_length

        # will be initialized in reset()
        self.platform = None
        self.visualization = visualization

        # Create the action and observation spaces
        # ========================================

        robot_torque_space = gym.spaces.Box(
            low=trifingerpro_limits.robot_torque.low,
            high=trifingerpro_limits.robot_torque.high,
        )
        robot_position_space = gym.spaces.Box(
            low=trifingerpro_limits.robot_position.low,
            high=trifingerpro_limits.robot_position.high,
        )
        robot_velocity_space = gym.spaces.Box(
            low=trifingerpro_limits.robot_velocity.low,
            high=trifingerpro_limits.robot_velocity.high,
        )

        object_state_space = gym.spaces.Dict(
            {
                "position": gym.spaces.Box(
                    low=trifingerpro_limits.object_position.low,
                    high=trifingerpro_limits.object_position.high,
                ),
                "orientation": gym.spaces.Box(
                    low=trifingerpro_limits.object_orientation.low,
                    high=trifingerpro_limits.object_orientation.high,
                ),
            }
        )

        # verify that the given goal pose is contained in the cube state space
        if not object_state_space.contains(self.goal):
            raise ValueError("Invalid goal pose.")

        if self.action_type == ActionType.TORQUE:
            self.action_space = robot_torque_space
            self._initial_action = trifingerpro_limits.robot_torque.default
        elif self.action_type == ActionType.POSITION:
            self.action_space = robot_position_space
            self._initial_action = trifingerpro_limits.robot_position.default
        elif self.action_type == ActionType.TORQUE_AND_POSITION:
            self.action_space = gym.spaces.Dict(
                {
                    "torque": robot_torque_space,
                    "position": robot_position_space,
                }
            )
            self._initial_action = {
                "torque": trifingerpro_limits.robot_torque.default,
                "position": trifingerpro_limits.robot_position.default,
            }
        else:
            raise ValueError("Invalid action_type")

        self.observation_space = gym.spaces.Dict(
            {
                "observation": gym.spaces.Dict(
                    {
                        "position": robot_position_space,
                        "velocity": robot_velocity_space,
                        "torque": robot_torque_space,
                    }
                ),
                "action": self.action_space,
                "desired_goal": object_state_space,
                "achieved_goal": object_state_space,
            }
        )

    def compute_reward(self, achieved_goal, desired_goal, info):
        """Compute the reward for the given achieved and desired goal.

        Args:
            achieved_goal (dict): Current pose of the object.
            desired_goal (dict): Goal pose of the object.
            info (dict): An info dictionary containing a field "difficulty"
                which specifies the difficulty level.

        Returns:
            float: The reward that corresponds to the provided achieved goal
            w.r.t. to the desired goal. Note that the following should always
            hold true::

                ob, reward, done, info = env.step()
                assert reward == env.compute_reward(
                    ob['achieved_goal'],
                    ob['desired_goal'],
                    info,
                )
        """
        return -move_cube.evaluate_state(
            move_cube.Pose.from_dict(desired_goal),
            move_cube.Pose.from_dict(achieved_goal),
            info["difficulty"],
        )

    def step(self, action):
        """Run one timestep of the environment's dynamics.

        When end of episode is reached, you are responsible for calling
        ``reset()`` to reset this environment's state.

        Args:
            action: An action provided by the agent (depends on the selected
                :class:`ActionType`).

        Returns:
            tuple:

            - observation (dict): agent's observation of the current
              environment.
            - reward (float) : amount of reward returned after previous action.
            - done (bool): whether the episode has ended, in which case further
              step() calls will return undefined results.
            - info (dict): info dictionary containing the difficulty level of
              the goal.
        """
        if self.platform is None:
            raise RuntimeError("Call `reset()` before starting to step.")

        if not self.action_space.contains(action):
            raise ValueError(
                "Given action is not contained in the action space."
            )

        num_steps = self.frameskip

        # ensure episode length is not exceeded due to frameskip
        step_count_after = self.step_count + num_steps
        if step_count_after > self.episode_length:
            excess = step_count_after - self.episode_length
            num_steps = max(1, num_steps - excess)

        reward = 0.0
        for _ in range(num_steps):
            # send action to robot
            robot_action = self._gym_action_to_robot_action(action)
            t = self.platform.append_desired_action(robot_action)

            observation = self._create_observation(t, action)

            reward += self.compute_reward(
                observation["achieved_goal"],
                observation["desired_goal"],
                self.info,
            )

            self.step_count = t
            # make sure to not exceed the episode length
            if self.step_count >= self.episode_length - 1:
                break

        is_done = self.step_count == self.episode_length

        return observation, reward, is_done, self.info

    def reset(self):
        # By changing the `_reset_*` method below you can switch between using
        # the platform frontend, which is needed for the submission system, and
        # the direct simulation, which may be more convenient if you want to
        # pre-train locally in simulation.
<<<<<<< HEAD
        self._reset_platform_frontend()
        #self._reset_direct_simulation()
=======
        if robot_fingers is not None:
            self._reset_platform_frontend()
        else:
            self._reset_direct_simulation()
>>>>>>> 238457d8

        self.step_count = 0

        # need to already do one step to get initial observation
        # TODO disable frameskip here?
        observation, _, _, _ = self.step(self._initial_action)

        return observation

    def _reset_platform_frontend(self):
        """Reset the platform frontend."""
        # reset is not really possible
        if self.platform is not None:
            raise RuntimeError(
                "Once started, this environment cannot be reset."
            )

        self.platform = robot_fingers.TriFingerPlatformFrontend()
        pbutils.reset_camera()

    def _reset_direct_simulation(self):
        """Reset direct simulation.

        With this the env can be used without backend.
        """
<<<<<<< HEAD
        # set this to false to disable pyBullet's simulation
        visualization = False

=======
>>>>>>> 238457d8
        # reset simulation
        del self.platform

        # initialize simulation
        self.platform = trifinger_simulation.TriFingerPlatform(
            visualization=self.visualization,
            initial_object_pose=self.initial_pose,
        )

        # visualize the goal
        if self.visualization:
            self.goal_marker = trifinger_simulation.visual_objects.CubeMarker(
                width=0.065,
                position=self.goal["position"],
                orientation=self.goal["orientation"],
                physicsClientId=self.platform.simfinger._pybullet_client_id,
            )
            pbutils.reset_camera()

    def seed(self, seed=None):
        """Sets the seed for this env’s random number generator.

        .. note::

           Spaces need to be seeded separately.  E.g. if you want to sample
           actions directly from the action space using
           ``env.action_space.sample()`` you can set a seed there using
           ``env.action_space.seed()``.

        Returns:
            List of seeds used by this environment.  This environment only uses
            a single seed, so the list contains only one element.
        """
        self.np_random, seed = gym.utils.seeding.np_random(seed)
        move_cube.random = self.np_random
        return [seed]

    def _create_observation(self, t, action):
        robot_observation = self.platform.get_robot_observation(t)
        camera_observation = self.platform.get_camera_observation(t)

        observation = {
            "observation": {
                "position": robot_observation.position,
                "velocity": robot_observation.velocity,
                "torque": robot_observation.torque,
            },
            "action": action,
            "desired_goal": self.goal,
            "achieved_goal": {
                "position": camera_observation.object_pose.position,
                "orientation": camera_observation.object_pose.orientation,
            },
        }
        return observation

    def _gym_action_to_robot_action(self, gym_action):
        # construct robot action depending on action type
        if self.action_type == ActionType.TORQUE:
            robot_action = Action(torque=gym_action, position=np.repeat(np.nan, 9))
        elif self.action_type == ActionType.POSITION:
            robot_action = Action(position=gym_action, torque=np.zeros(9))
        elif self.action_type == ActionType.TORQUE_AND_POSITION:
            robot_action = Action(
                torque=gym_action["torque"], position=gym_action["position"]
            )
        else:
            raise ValueError("Invalid action_type")

        return robot_action


class CubeEnv(RealRobotCubeEnv):
    def __init__(
        self,
        initializer ,
        goal_difficulty: int,
        action_type: ActionType = ActionType.POSITION,
        visualization: bool = True,
        frameskip: int = 1,
        num_steps: int = None,
    ):
        """Initialize.

        Args:
            cube_goal_pose (dict): Goal pose for the cube.  Dictionary with
                keys "position" and "orientation".
            goal_difficulty (int): Difficulty level of the goal (needed for
                reward computation).
            action_type (ActionType): Specify which type of actions to use.
                See :class:`ActionType` for details.
            frameskip (int):  Number of actual control steps to be performed in
                one call of step().
        """
        self.initializer = initializer
        initial_pose = self.initializer.get_initial_state().to_dict()
        goal_pose = self.initializer.get_goal().to_dict()
        super().__init__(goal_pose, initial_pose,goal_difficulty,
        action_type, visualization, frameskip, num_steps)

    def reset(self): 
        self.initial_pose = self.initializer.get_initial_state()
        self.goal = self.initializer.get_goal()
        return super(CubeEnv, self).reset()

<|MERGE_RESOLUTION|>--- conflicted
+++ resolved
@@ -244,15 +244,10 @@
         # the platform frontend, which is needed for the submission system, and
         # the direct simulation, which may be more convenient if you want to
         # pre-train locally in simulation.
-<<<<<<< HEAD
-        self._reset_platform_frontend()
-        #self._reset_direct_simulation()
-=======
         if robot_fingers is not None:
             self._reset_platform_frontend()
         else:
             self._reset_direct_simulation()
->>>>>>> 238457d8
 
         self.step_count = 0
 
@@ -278,12 +273,6 @@
 
         With this the env can be used without backend.
         """
-<<<<<<< HEAD
-        # set this to false to disable pyBullet's simulation
-        visualization = False
-
-=======
->>>>>>> 238457d8
         # reset simulation
         del self.platform
 
