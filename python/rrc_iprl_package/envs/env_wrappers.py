--- conflicted
+++ resolved
@@ -752,12 +752,9 @@
             reward = self._compute_reward(goal_pose, object_pose, prev_object_pose)
             if self._fingertip_coef:
                 reward += self.compute_fingertip_reward(observation, self._prev_obs)
-<<<<<<< HEAD
-=======
         if self._goal_env:
             observation = observation['observation']
 
->>>>>>> 9733743c
         if (observation['robot_velocity'] > self._max_velocity).any():
             curr_vel = observation['robot_velocity']
             reward += -np.sum(np.clip(curr_vel - self._max_velocity, 0, np.inf))*10
