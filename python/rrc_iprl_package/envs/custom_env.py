"""Custom Gym environment for the Real Robot Challenge Phase 1 (Simulation)."""
import numpy as np
import gym
import pybullet

from gym import wrappers
from gym import ObservationWrapper
<<<<<<< HEAD
from gym.spaces import Dict
from rrc_iprl_package.control.control_policy import ImpedanceControllerPolicy
=======
from rrc_iprl_package.control.control_policy import ImpedanceControllerPolicy, TrajMode
>>>>>>> 6daca7ce

try:
    import robot_interfaces
    import robot_fingers
    from robot_interfaces.py_trifinger_types import Action
except ImportError:
    robot_interfaces = robot_fingers = None
    from trifinger_simulation.action import Action

import trifinger_simulation
import trifinger_simulation.visual_objects
from trifinger_simulation import trifingerpro_limits
from trifinger_simulation.tasks import move_cube

import rrc_iprl_package.pybullet_utils as pbutils
from rrc_iprl_package.envs import cube_env
from rrc_iprl_package.envs.cube_env import ActionType
from rrc_iprl_package.control.controller_utils import PolicyMode
from rrc_iprl_package.control.control_policy import HierarchicalControllerPolicy, ImpedanceControllerPolicy


class PushCubeEnv(gym.Env):
    observation_names = ["robot_position",
            "robot_velocity",
            "robot_tip_positions",
            "object_position",
            "object_orientation",
            "goal_object_position",
            "action"]

    def __init__(
        self,
        initializer=None,
        cube_goal_pose=None,
        goal_difficulty=1,
        action_type=ActionType.POSITION,
        frameskip=1,
        num_steps=None,
        visualization=False,
        ):
        """Initialize.

        Args:
            initializer: Initializer class for providing initial cube pose and
                goal pose. If no initializer is provided, we will initialize in a way
                which is be helpful for learning.
            action_type (ActionType): Specify which type of actions to use.
                See :class:`ActionType` for details.
            frameskip (int):  Number of actual control steps to be performed in
                one call of step().
            visualization (bool): If true, the pyBullet GUI is run for
                visualization.
        """
        # Basic initialization
        # ====================

        self.initializer = initializer
        if initializer:
            self.goal = initializer.get_goal()
        else:
            self.goal = cube_goal_pose
        self.info = {'difficulty': goal_difficulty}
        self.visualization = visualization

        if frameskip < 1:
            raise ValueError("frameskip cannot be less than 1.")
        self.frameskip = frameskip
        self.episode_length = num_steps * frameskip if num_steps else move_cube.episode_length

        # will be initialized in reset()
        self.platform = None
        self._prev_action = None
        self.action_type = action_type

        # Create the action and observation spaces
        # ========================================

        robot_torque_space = gym.spaces.Box(
            low=trifingerpro_limits.robot_torque.low,
            high=trifingerpro_limits.robot_torque.high,
        )
        robot_position_space = gym.spaces.Box(
            low=trifingerpro_limits.robot_position.low,
            high=trifingerpro_limits.robot_position.high,
        )
        robot_velocity_space = gym.spaces.Box(
            low=trifingerpro_limits.robot_velocity.low,
            high=trifingerpro_limits.robot_velocity.high,
        )

        object_state_space = gym.spaces.Dict(
            {
                "position": gym.spaces.Box(
                    low=trifingerpro_limits.object_position.low,
                    high=trifingerpro_limits.object_position.high,
                ),
                "orientation": gym.spaces.Box(
                    low=trifingerpro_limits.object_orientation.low,
                    high=trifingerpro_limits.object_orientation.high,
                ),
            }
        )

        # verify that the given goal pose is contained in the cube state space
        goal_pose = self.goal
        if not isinstance(goal_pose, dict):
            goal_pose = goal_pose.to_dict()
        if not object_state_space.contains(goal_pose):
            raise ValueError("Invalid goal pose.")

        if self.action_type == ActionType.TORQUE:
            self.action_space = robot_torque_space
            self._initial_action = trifingerpro_limits.robot_torque.default
        elif self.action_type == ActionType.POSITION:
            self.action_space = robot_position_space
            self._initial_action = trifingerpro_limits.robot_position.default
        elif self.action_type == ActionType.TORQUE_AND_POSITION:
            self.action_space = gym.spaces.Dict(
                {
                    "torque": robot_torque_space,
                    "position": robot_position_space,
                }
            )
            self._initial_action = {
                "torque": trifingerpro_limits.robot_torque.default,
                "position": trifingerpro_limits.robot_position.default,
            }
        else:
            raise ValueError("Invalid action_type")
        obs_spaces = {
                "robot_position": robot_position_space,
                "robot_velocity": robot_velocity_space,
                "robot_torque": robot_torque_space,
                "robot_tip_positions": np.concatenate(
                    [object_state_space.spaces['position'] for _ in range(3)]),
                "robot_tip_forces": gym.spaces.Box(low=np.zeros(3), high=np.ones(3)),
                "action": self.action_space,
                "goal_object_position": object_state_space.spaces['position'],
                "goal_object_orientation": object_state_space.spaces['orientation'],
                "object_position": object_state_space.spaces['position'],
                "object_orientation": object_state_space.spaces['orientation'],
            }

        self.observation_space = gym.spaces.Dict({k:obs_spaces[k] for k in observation_names})

    def seed(self, seed=None):
        self.np_random, seed = gym.utils.seeding.np_random(seed)
        move_cube.random = self.np_random
        return [seed]

    def _gym_action_to_robot_action(self, gym_action):
        # construct robot action depending on action type
        if self.action_type == ActionType.TORQUE:
            robot_action = Action(torque=gym_action)
        elif self.action_type == ActionType.POSITION:
            robot_action = Action(position=gym_action)
        elif self.action_type == ActionType.TORQUE_AND_POSITION:
            robot_action = Action(
                torque=gym_action["torque"], position=gym_action["position"]
            )
        else:
            raise ValueError("Invalid action_type")

        return robot_action

    def _reset_platform_frontend(self):
        """Reset the platform frontend."""
        # reset is not really possible
        if self.platform is not None:
            raise RuntimeError(
                "Once started, this environment cannot be reset."
            )

        self.platform = robot_fingers.TriFingerPlatformFrontend()

    def _reset_direct_simulation(self):
        """Reset direct simulation.

        With this the env can be used without backend.
        """
        # set this to false to disable pyBullet's simulation
        visualization = True

        # reset simulation
        del self.platform

        # initialize simulation
        initial_object_pose = move_cube.sample_goal(difficulty=-1)
        self.platform = trifinger_simulation.TriFingerPlatform(
            visualization=visualization,
            initial_object_pose=initial_object_pose,
        )

        # visualize the goal
        if self.visualization:
            self.goal_marker = trifinger_simulation.visual_objects.CubeMarker(
                width=0.065,
                position=self.goal["position"],
                orientation=self.goal["orientation"],
                physicsClientId=self.platform.simfinger._pybullet_client_id,
            )
            pbutils.reset_camera()

    def reset(self):
        # reset simulation
        if robot_fingers:
            self._reset_platform_frontend()
        else: 
            self._reset_direct_simulation()

        self.info = {"difficulty": self.initializer.difficulty}
        self.step_count = 0
        observation, _, _, _ = self.step(self._initial_action)
        return observation

    def _create_observation(self, t, action):
        robot_observation = self.platform.get_robot_observation(t)
        camera_observation = self.platform.get_camera_observation(t)
        object_observation = camera_observation.object_pose
        try:
            robot_tip_positions = self.platform.forward_kinematics(
                robot_observation.position
            )
            robot_tip_positions = np.array(robot_tip_positions)
        except:
            robot_tip_positions = np.zeros(9)

        self._obs_dict = observation = {
            "robot_position": robot_observation.position,
            "robot_velocity": robot_observation.velocity,
            "robot_torque": robot_observation.torque,
            "robot_tip_positions": robot_tip_positions,
            "robot_tip_forces": robot_observation.tip_force,
            "object_position": object_observation.position,
            "object_orientation": object_observation.orientation,
            "goal_object_position": np.asarray(self.goal["position"]),
            "action": action
        }
        return {k: observation[k] for k in self.observation_names}

    @staticmethod
    def _compute_reward(previous_observation, observation):

        # calculate first reward term
        current_distance_from_block = np.linalg.norm(
            observation["robot_tip_positions"] - observation["object_position"]
        )
        previous_distance_from_block = np.linalg.norm(
            previous_observation["robot_tip_positions"]
            - previous_observation["object_position"]
        )

        reward_term_1 = (
            previous_distance_from_block - current_distance_from_block
        )

        # calculate second reward term
        current_dist_to_goal = np.linalg.norm(
            observation["goal_object_position"]
            - observation["object_position"]
        )
        previous_dist_to_goal = np.linalg.norm(
            previous_observation["goal_object_position"]
            - previous_observation["object_position"]
        )
        reward_term_2 = previous_dist_to_goal - current_dist_to_goal

        reward = 500 * reward_term_1 + 250 * reward_term_2
        return reward

    def step(self, action):
        if self.platform is None:
            raise RuntimeError("Call `reset()` before starting to step.")

        if not self.action_space.contains(action):
            raise ValueError(
                "Given action is not contained in the action space."
            )

        num_steps = self.frameskip

        # ensure episode length is not exceeded due to frameskip
        step_count_after = self.step_count + num_steps
        if step_count_after > move_cube.episode_length:
            excess = step_count_after - move_cube.episode_length
            num_steps = max(1, num_steps - excess)

        reward = 0.0
        for _ in range(num_steps):
            self.step_count += 1
            if self.step_count > move_cube.episode_length:
                raise RuntimeError("Exceeded number of steps for one episode.")

            # send action to robot
            robot_action = self._gym_action_to_robot_action(action)
            t = self.platform.append_desired_action(robot_action)

            # Use observations of step t + 1 to follow what would be expected
            # in a typical gym environment.  Note that on the real robot, this
            # will not be possible
            previous_observation = self._create_observation(t, self._prev_action)
            observation = self._create_observation(t + 1, action)

            reward += self._compute_reward(
                previous_observation=previous_observation,
                observation=observation,
            )

        is_done = self.step_count == move_cube.episode_length
        if is_done and isinstance(self.initializer, CurriculumInitializer):
            goal_pose = self.goal
            if not isinstance(goal_pose, move_cube.Pose):
                goal_pose = move_cube.Pose.from_dict(goal_pose)
            object_pose = move_cube.Pose.from_dict(dict(
                position=observation['object_position'].flatten(),
                orientation=observation['object_orientation'].flatten()))
            self.initializer.update_initializer(object_pose, goal_pose)

        self._prev_action = action
        return observation, reward, is_done, self.info


class HierarchicalPolicyWrapper(ObservationWrapper):
    def __init__(self, env, policy):
        assert isinstance(env.unwrapped, cube_env.RealRobotCubeEnv), 'env expects type CubeEnv'
        self.env = env
        self.reward_range = self.env.reward_range
        # set observation_space and action_space below
        spaces = trifinger_simulation.TriFingerPlatform.spaces
        self._action_space = gym.spaces.Dict({
            'torque': spaces.robot_torque.gym, 'position': spaces.robot_position.gym})
        self.set_policy(policy)

    @property
    def impedance_control_mode(self):
        return (self.mode == PolicyMode.IMPEDANCE or
                (self.mode == PolicyMode.RL_PUSH and
                 self.rl_observation_space is None))

    @property
    def action_space(self):
        if self.impedance_control_mode:
            return self._action_space['torque']
        else:
            return self._action_space['position']

    @property
    def action_type(self):
        if self.impedance_control_mode:
            return ActionType.TORQUE
        else:
            return ActionType.POSITION

    @property
    def mode(self):
        assert self.policy, 'Need to first call self.set_policy() to access mode'
        return self.policy.mode

    @property
    def frameskip(self):
        if self.mode == PolicyMode.RL_PUSH:
            return self.policy.rl_frameskip
        return 4

    def set_policy(self, policy):
        self.policy = policy
        if policy:
            self.rl_observation_names = policy.observation_names
            self.rl_observation_space = policy.rl_observation_space
            obs_dict = {'impedance': self.env.observation_space}
            if self.rl_observation_space:
                obs_dict['rl'] = self.rl_observation_space
            self.observation_space = gym.spaces.Dict(obs_dict)

    def observation(self, observation):
        obs_dict = {'impedance': observation}
        if 'rl' in self.observation_space.spaces:
            observation_rl = self.process_observation_rl(observation)
            obs_dict['rl'] = observation_rl
        return obs_dict

    def process_observation_rl(self, observation):
        t = self.step_count
        robot_observation = self.platform.get_robot_observation(t)
        camera_observation = self.platform.get_camera_observation(t)
        object_observation = camera_observation.object_pose
        robot_tip_positions = self.platform.forward_kinematics(
            robot_observation.position
        )
        robot_tip_positions = np.array(robot_tip_positions)

        observation = {
            "robot_position": robot_observation.position,
            "robot_velocity": robot_observation.velocity,
            "robot_tip_positions": robot_tip_positions,
            "object_position": object_observation.position,
            "object_orientation": object_observation.orientation,
            "goal_object_position": np.asarray(self.goal["position"]),
            "goal_object_orientation": np.asarray(self.goal["orientation"]),
        }
        observation = np.concatenate([observation[k].flatten() for k in self.rl_observation_names])
        return observation

    def reset(self):
        obs = super(HierarchicalPolicyWrapper, self).reset()
        initial_object_pose = move_cube.Pose.from_dict(obs['impedance']['achieved_goal'])
        # initial_object_pose = move_cube.sample_goal(difficulty=-1)

        self.policy.platform = trifinger_simulation.TriFingerPlatform(
            visualization=False,
            initial_object_pose=initial_object_pose,
        )
        #import pdb; pdb.set_trace()
        self.policy.reset_policy(obs['impedance'])
        self.step_count = 0
        return obs

    def _step(self, action):
        if self.unwrapped.platform is None:
            raise RuntimeError("Call `reset()` before starting to step.")

        if not self.action_space.contains(action):
            raise ValueError(
                "Given action is not contained in the action space."
            )

        num_steps = self.frameskip

        # ensure episode length is not exceeded due to frameskip
        step_count_after = self.step_count + num_steps
        if step_count_after > self.episode_length:
            excess = step_count_after - move_cube.episode_length
            num_steps = max(1, num_steps - excess)

        reward = 0.0
        for _ in range(num_steps):

            # send action to robot
            robot_action = self._gym_action_to_robot_action(action)
            self.step_count = t = self.unwrapped.platform.append_desired_action(robot_action)

            # Use observations of step t + 1 to follow what would be expected
            # in a typical gym environment.  Note that on the real robot, this
            # will not be possible
            observation = self.unwrapped._create_observation(t, action)

            reward += self.unwrapped.compute_reward(
                observation["achieved_goal"],
                observation["desired_goal"],
                self.unwrapped.info,
            )

            #print("step_count: {}, episode_length: {}".format(self.step_count, self.episode_length))

            if self.step_count >= self.episode_length:
                break

        self.unwrapped.write_action_log(observation, action, reward)

        is_done = self.step_count == self.episode_length

        return observation, reward, is_done, self.env.info

    def _gym_action_to_robot_action(self, gym_action):
        if self.action_type == ActionType.TORQUE:
            robot_action = Action(torque=gym_action, position=np.repeat(np.nan, 9))
        elif self.action_type == ActionType.POSITION:
            robot_action = Action(position=gym_action, torque=np.zeros(9))
        else:
            raise ValueError("Invalid action_type")

        return robot_action

    def step(self, action):
        # RealRobotCubeEnv handles gym_action_to_robot_action
        #print(self.mode)
        self.unwrapped.frameskip = self.frameskip

        obs, r, d, i = self._step(action)
        obs = self.observation(obs)
        return obs, r, d, i

class ResidualPolicyWrapper(ObservationWrapper):
    def __init__(self, env, goal_env=False, rl_torque=True, rl_tip_pos=False, 
                 rl_cp_params=False, 
                 observation_names=PushCubeEnv.observation_names):
        super(ResidualPolicyWrapper, self).__init__(env)
        self.rl_torque = rl_torque
        self.rl_tip_pos = rl_tip_pos
        self.rl_cp_params = rl_cp_params
        self.goal_env = goal_env
        self.impedance_controller = None
        self.observation_names = PushCubeEnv.observation_names
        self.make_obs_space()
        assert env.action_type in [ActionType.TORQUE,
                                   ActionType.TORQUE_AND_POSITION]
        if isinstance(env.action_space, gym.spaces.Dict):
            self.action_space = env.action_space.spaces['torque']
        self._prev_action = np.zeros(9)

    def make_obs_space(self):
        robot_torque_space = gym.spaces.Box(
            low=trifingerpro_limits.robot_torque.low,
            high=trifingerpro_limits.robot_torque.high,
        )
        robot_position_space = gym.spaces.Box(
            low=trifingerpro_limits.robot_position.low,
            high=trifingerpro_limits.robot_position.high,
        )
        robot_velocity_space = gym.spaces.Box(
            low=trifingerpro_limits.robot_velocity.low,
            high=trifingerpro_limits.robot_velocity.high,
        )

        object_state_space = gym.spaces.Dict(
            {
                "position": gym.spaces.Box(
                    low=trifingerpro_limits.object_position.low,
                    high=trifingerpro_limits.object_position.high,
                ), "orientation": gym.spaces.Box(
                    low=trifingerpro_limits.object_orientation.low,
                    high=trifingerpro_limits.object_orientation.high,
                ),
            }
        )
        p_low = np.concatenate([object_state_space.spaces['position'].low for _ in range(3)])
        p_high = np.concatenate([object_state_space.spaces['position'].high for _ in range(3)])


        imp_obs_space = self.env.observation_space
        rl_obs_spaces = {
                "robot_position": robot_position_space,
                "robot_velocity": robot_velocity_space,
                "robot_torque": robot_torque_space,
                "robot_tip_positions": gym.spaces.Box(low=p_low, high=p_high),
                "robot_tip_forces": gym.spaces.Box(low=np.zeros(3), high=np.ones(3)),
                "action": self.action_space,
                "goal_object_position": object_state_space.spaces['position'],
                "goal_object_orientation": object_state_space.spaces['orientation'],
                "object_position": object_state_space.spaces['position'],
                "object_orientation": object_state_space.spaces['orientation'],
            }

        rl_obs_space = gym.spaces.Dict(
                {k: rl_obs_spaces[k] for k in self.observation_names})
        self.full_observation_space = gym.spaces.Dict(
                {'impedance': imp_obs_space, 'rl': rl_obs_space})
        self.impedance_controller = None

        if self.goal_env:
            imp_obs_spaces = imp_obs_space.spaces
            obs_space = Dict(action=imp_obs_spaces['action'],
                             **imp_obs_spaces['observation'].spaces)
            self.observation_space = Dict(observation=obs_space,
                                          desired_goal=imp_obs_spaces['desired_goal'],
                                          achieved_goal=imp_obs_spaces['achieved_goal'])
        else:
            self.observation_space = rl_obs_space

    def reset(self):
        obs = super(ResidualPolicyWrapper, self).reset()
        self.init_impedance_controller()
        obs = self.grasp_object(obs)
        return obs

    def step(self, action):
        action = self.action(action)
        return super(ResidualPolicyWrapper, self).step(action)

    def process_observation_residual(self, observation):
        return observation

    def init_impedance_controller(self):
        init_pose, goal_pose = self.process_obs_init_goal(self._obs_dict['impedance'])
        self.impedance_controller = ImpedanceControllerPolicy(
                self.action_space, init_pose, goal_pose)
        self.impedance_controller.set_init_goal(init_pose, goal_pose)
        mock_platform = trifinger_simulation.TriFingerPlatform(
            visualization=False,
            initial_object_pose=self.initial_pose,
        )
        self.impedance_controller.mock_pinocchio_utils(mock_platform)
        self.impedance_controller.reset_policy(self.platform)

    def grasp_object(self, obs):
<<<<<<< HEAD
        while not self.impedance_controller.grasped:
=======
        while not self.impedance_controller.mode != TrajMode.REPOSE:
>>>>>>> 6daca7ce
            obs, _, _, _ = self.step(np.zeros(9))
        return obs

    def observation(self, observation):
        obs_dict = {'impedance': observation}
        self._obs_dict = obs_dict.copy() 
        rl_obs = self.process_observation_rl(observation)
        if self.goal_env:
            observation['observation']['action'] = observation.pop('action')
            return observation
        else:
            return rl_obs

    def process_observation_rl(self, observation):
        t = self.step_count
        robot_observation = self.platform.get_robot_observation(t)
        camera_observation = self.platform.get_camera_observation(t)
        object_observation = camera_observation.object_pose
        try:
            robot_tip_positions = self.platform.forward_kinematics(
                robot_observation.position)
            robot_tip_positions = np.array(robot_tip_positions)
        except:
            if self.impedance_controller is not None:
                robot_tip_positions = self.impedance_controller.custom_pinocchio_utils.forward_kinematics(robot_observation.position)
            else:
                robot_tip_positions = [0.0, 0.9, -1.7, 0.0, 0.9, -1.7, 0.0, 0.9, -1.7]
            robot_tip_positions = np.array(robot_tip_positions)

        observation = {
            "robot_position": robot_observation.position,
            "robot_velocity": robot_observation.velocity,
            "robot_tip_positions": robot_tip_positions,
            "robot_tip_forces": robot_observation.tip_force,
            "action": self._prev_action,
            "object_position": object_observation.position,
            "object_orientation": object_observation.orientation,
            "goal_object_position": np.asarray(self.goal["position"]),
            "goal_object_orientation": np.asarray(self.goal["orientation"]),
        }
        self._obs_dict['rl'] = observation
        # observation = np.concatenate([observation[k].flatten() for k in self.observation_names])
        return observation

    def process_obs_init_goal(self, observation):
        if self.goal_env:
            init_pose, goal_pose = observation['achieved_goal'], observation['desired_goal']
        else:
            init_pose = {'position': self._obs_dict['rl']['object_position'],
                         'orientation': self._obs_dict['rl']['object_orientation']}
            goal_pose = {'position': self._obs_dict['rl']['goal_object_position'],
                         'orientation': self._obs_dict['rl']['goal_object_orientation']}
        init_pose = move_cube.Pose.from_dict(init_pose) 
        goal_pose = move_cube.Pose.from_dict(goal_pose)
        return init_pose, goal_pose

    def action(self, res_torque=None):
        des_torque = self.impedance_controller.predict(self._obs_dict['impedance'])
        self._prev_action = action = np.clip(res_torque + des_torque, self.action_space.low, self.action_space.high)
        if self.env.action_type == ActionType.TORQUE_AND_POSITION:
            return {'torque': action, 'position': np.repeat(np.nan, 9)}
<<<<<<< HEAD
        return action
=======
        return action
>>>>>>> 6daca7ce
<|MERGE_RESOLUTION|>--- conflicted
+++ resolved
@@ -5,12 +5,8 @@
 
 from gym import wrappers
 from gym import ObservationWrapper
-<<<<<<< HEAD
 from gym.spaces import Dict
-from rrc_iprl_package.control.control_policy import ImpedanceControllerPolicy
-=======
 from rrc_iprl_package.control.control_policy import ImpedanceControllerPolicy, TrajMode
->>>>>>> 6daca7ce
 
 try:
     import robot_interfaces
@@ -596,11 +592,7 @@
         self.impedance_controller.reset_policy(self.platform)
 
     def grasp_object(self, obs):
-<<<<<<< HEAD
-        while not self.impedance_controller.grasped:
-=======
         while not self.impedance_controller.mode != TrajMode.REPOSE:
->>>>>>> 6daca7ce
             obs, _, _, _ = self.step(np.zeros(9))
         return obs
 
@@ -662,8 +654,4 @@
         self._prev_action = action = np.clip(res_torque + des_torque, self.action_space.low, self.action_space.high)
         if self.env.action_type == ActionType.TORQUE_AND_POSITION:
             return {'torque': action, 'position': np.repeat(np.nan, 9)}
-<<<<<<< HEAD
-        return action
-=======
-        return action
->>>>>>> 6daca7ce
+        return action