"""Custom Gym environment for the Real Robot Challenge Phase 1 (Simulation)."""
import numpy as np
import gym
import pybullet
import os.path as osp
import logging
import pdb

from scipy.spatial.transform import Rotation
from collections import deque
from gym import wrappers
from gym import ObservationWrapper
from gym.spaces import Dict

try:
    import robot_interfaces
    import robot_fingers
    from robot_interfaces.py_trifinger_types import Action
except ImportError:
    robot_interfaces = robot_fingers = None
    from trifinger_simulation.action import Action

import trifinger_simulation
import trifinger_simulation.visual_objects
from trifinger_simulation import trifingerpro_limits
from trifinger_simulation.tasks import move_cube

import rrc_iprl_package.pybullet_utils as pbutils
from rrc_iprl_package.control.custom_pinocchio_utils import CustomPinocchioUtils
from rrc_iprl_package.control.control_policy import ImpedanceControllerPolicy, TrajMode
from rrc_iprl_package.envs import env_wrappers
from rrc_iprl_package.envs import cube_env
from rrc_iprl_package.envs.cube_env import ActionType
from rrc_iprl_package.envs.env_wrappers import configurable
from rrc_iprl_package.control.controller_utils import PolicyMode
from rrc_iprl_package.control.control_policy import HierarchicalControllerPolicy
from dm_control.utils import rewards as dmr


MAX_DIST = move_cube._max_cube_com_distance_to_center
DIST_THRESH = 0.05
_CUBOID_WIDTH = max(move_cube._CUBOID_SIZE)
_CUBOID_HEIGHT = min(move_cube._CUBOID_SIZE)

ORI_THRESH = np.pi / 8
REW_BONUS = 10
REW_PENALTY = -10
POS_SCALE = np.array([0.128, 0.134, 0.203, 0.128, 0.134, 0.203, 0.128, 0.134,
                      0.203])


@configurable(pickleable=True)
class PushCubeEnv(gym.Env):
    observation_names = ["robot_position",
            "robot_tip_positions",
            "object_position",
            "object_orientation",
            "goal_object_position",
            "goal_object_orientation",
            "action"]

    def __init__(
        self,
        initializer=None,
        cube_goal_pose=None,
        action_type=ActionType.POSITION,
        frameskip=1,
        num_steps=None,
        visualization=False,
        alpha=0.01,
        save_npz=None,
        target_dist=0.156,
        pos_coef=0.5,
        ori_coef=0.5,
        fingertip_coef=0.,
        step_coef=0.,
        ac_norm_pen=0.1,
        rew_fn='sigmoid',
        min_ftip_height=0.01, 
        max_velocity=0.17
        ):
        """Initialize.

        Args:
            initializer: Initializer class for providing initial cube pose and
                goal pose. If no initializer is provided, we will initialize in a way
                which is be helpful for learning.
            action_type (ActionType): Specify which type of actions to use.
                See :class:`ActionType` for details.
            frameskip (int):  Number of actual control steps to be performed in
                one call of step().
            visualization (bool): If true, the pyBullet GUI is run for
                visualization.
        """
        # Basic initialization
        # ====================

        self.initializer = initializer
        if initializer:
            self.goal = initializer.get_goal()
        else:
            self.goal = move_cube.Pose.from_dict(cube_goal_pose)
        self.info = {'difficulty': initializer.difficulty}
        self.visualization = visualization

        if frameskip < 1:
            raise ValueError("frameskip cannot be less than 1.")
        self.frameskip = frameskip
        self.episode_length = num_steps * frameskip if num_steps else move_cube.episode_length

        # will be initialized in reset()
        self.platform = None
        self.save_npz = save_npz
        self.action_log = []
        self._prev_action = np.zeros(9)
        self.action_type = action_type

        # Create the action and observation spaces
        # ========================================

        robot_torque_space = gym.spaces.Box(
            low=trifingerpro_limits.robot_torque.low,
            high=trifingerpro_limits.robot_torque.high,
        )
        robot_position_space = gym.spaces.Box(
            low=trifingerpro_limits.robot_position.low,
            high=trifingerpro_limits.robot_position.high,
        )
        robot_velocity_space = gym.spaces.Box(
            low=trifingerpro_limits.robot_velocity.low,
            high=trifingerpro_limits.robot_velocity.high,
        )

        object_state_space = gym.spaces.Dict(
            {
                "position": gym.spaces.Box(
                    low=trifingerpro_limits.object_position.low,
                    high=trifingerpro_limits.object_position.high,
                ),
                "orientation": gym.spaces.Box(
                    low=trifingerpro_limits.object_orientation.low,
                    high=trifingerpro_limits.object_orientation.high,
                ),
            }
        )

        # verify that the given goal pose is contained in the cube state space
        goal_pose = self.goal.to_dict()
        if not object_state_space.contains(goal_pose):
            raise ValueError("Invalid goal pose.")

        if self.action_type == ActionType.TORQUE:
            self.action_space = robot_torque_space
            self._initial_action = trifingerpro_limits.robot_torque.default
        elif self.action_type == ActionType.POSITION:
            self.action_space = robot_position_space
            self._initial_action = trifingerpro_limits.robot_position.default
        elif self.action_type == ActionType.TORQUE_AND_POSITION:
            self.action_space = gym.spaces.Dict(
                {
                    "torque": robot_torque_space,
                    "position": robot_position_space,
                }
            )
            self._initial_action = {
                "torque": trifingerpro_limits.robot_torque.default,
                "position": trifingerpro_limits.robot_position.default,
            }
        else:
            raise ValueError("Invalid action_type")

        p_low = np.concatenate([object_state_space.spaces['position'].low for _ in range(3)])
        p_high = np.concatenate([object_state_space.spaces['position'].high for _ in range(3)])

        obs_spaces = {
                "robot_position": robot_position_space,
                "robot_velocity": robot_velocity_space,
                "robot_torque": robot_torque_space,
                "robot_tip_positions": gym.spaces.Box(low=p_low, high=p_high),
                "robot_tip_forces": gym.spaces.Box(low=np.zeros(3), high=np.ones(3)),
                "action": self.action_space,
                "goal_object_position": object_state_space.spaces['position'],
                "goal_object_orientation": object_state_space.spaces['orientation'],
                "object_position": object_state_space.spaces['position'],
                "object_orientation": object_state_space.spaces['orientation'],
            }

        self.observation_space = gym.spaces.Dict({k:obs_spaces[k]
                                                  for k in self.observation_names})
        self._min_ftip_height = min_ftip_height
        self._max_velocity = max_velocity
        self.rew_fn = rew_fn
        self.obj_pos = deque(maxlen=20)
        self.obj_ori = deque(maxlen=20)
        self.alpha = alpha
        self.filtered_position = self.filtered_orientation = None
        self._target_dist = target_dist
        self._pos_coef = pos_coef
        self._ori_coef = ori_coef
        self._fingertip_coef = fingertip_coef
        self._step_coef = step_coef
        self._ac_norm_pen = ac_norm_pen

    def write_action_log(self, observation, action, reward, **log_kwargs):
        log = dict(
            observation=observation, action=action, t=self.step_count,
            reward=reward)
        for k, v in log_kwargs.items():
            log[k] = v
        self.action_log.append(log)

    def save_action_log(self, save_npz=None):
        save_npz = save_npz or self.save_npz
        if save_npz and self.action_log:
            np.savez(save_npz, initial_pose=self.initial_pose.to_dict(),
                     goal_pose=self.goal.to_dict(), action_log=self.action_log)
            del self.action_log
        self.action_log = []

    def seed(self, seed=None):
        self.np_random, seed = gym.utils.seeding.np_random(seed)
        move_cube.random = self.np_random
        return [seed]

    def _gym_action_to_robot_action(self, gym_action):
        # construct robot action depending on action type
        if self.action_type == ActionType.TORQUE:
            robot_action = Action(torque=gym_action, position=np.repeat(np.nan, 9))
        elif self.action_type == ActionType.POSITION:
            robot_action = Action(position=gym_action, torque=np.zeros(9))
        elif self.action_type == ActionType.TORQUE_AND_POSITION:
            robot_action = Action(
                torque=gym_action["torque"], position=gym_action["position"]
            )
        else:
            raise ValueError("Invalid action_type")

        return robot_action

    def _reset_platform_frontend(self, **platform_kwargs):
        """Reset the platform frontend."""
        logging.debug("Resetting simulation with robot_fingers (frontend-only)")

        # full reset is not possible is platform instantiated
        if self.platform is not None:
            logging.debug("Virtually resetting after %d resets", self.num_resets+1)
            self.num_resets += 1
        else:
            self.platform = robot_fingers.TriFingerPlatformFrontend()
            platform = trifinger_simulation.TriFingerPlatform(
                visualization=False,
                initial_object_pose=move_cube.sample_goal(difficulty=-1)
            )
            self.kinematics = platform.simfinger.kinematics

    def _reset_direct_simulation(self, **platform_kwargs):
        """Reset direct simulation.

        With this the env can be used without backend.
        """
        logging.debug("Resetting simulation with trifinger_simulation (pybullet-sim backend)")

        # reset simulation
        del self.platform

        # initialize simulation
        initial_object_pose = move_cube.sample_goal(difficulty=-1)
        self.platform = trifinger_simulation.TriFingerPlatform(
            visualization=self.visualization,
            initial_object_pose=initial_object_pose,
            object_mass=object_mass
        )
        self.kinematics = self.platform.simfinger.kinematics

        # visualize the goal
        if self.visualization:
            self.goal_marker = trifinger_simulation.visual_objects.CuboidMarker(
                size=move_cube._CUBOID_SIZE,
                position=self.goal.position,
                orientation=self.goal.orientation,
                pybullet_client_id=self.platform.simfinger._pybullet_client_id,
            )
            pbutils.reset_camera()

    def reset(self, **platform_kwargs):
        # reset simulation
        if robot_fingers:
            self._reset_platform_frontend(**platform_kwargs)
        else:
            self._reset_direct_simulation(**platform_kwargs)

        if self.initializer:
            self.goal = self.initializer.get_goal()

        self.info = {"difficulty": self.initializer.difficulty}
        self.step_count = 0
        observation, _, _, _ = self.step(self._initial_action)
        return observation

    def get_camera_pose(self, camera_observation):
        if osp.exists('/output'):
            cam_pose = camera_observation.filtered_object_pose
            if np.linalg.norm(cam_pose.orientation) == 0.:
                return camera_observation.object_pose
            else:
                return cam_pose
        else:
            return camera_observation.object_pose

    def _create_observation(self, t, action):
        robot_observation = self.platform.get_robot_observation(t)
        camera_observation = self.platform.get_camera_observation(t)
        cam_pose = self.get_camera_pose(camera_observation)

        # use exponential smoothing filter camera observation pose 
        # filter orientation
        if self.filtered_orientation is None:
            self.filtered_orientation = cam_pose.orientation
        self.filtered_orientation = ((1-self.alpha)*self.filtered_orientation + 
                          self.alpha*cam_pose.orientation)

        # filter position
        if self.filtered_position is None:
            self.filtered_position = cam_pose.position
        self.filtered_position = ((1-self.alpha)*self.filtered_position +
                          self.alpha*cam_pose.position)

        try:
            robot_tip_positions = self.kinematics.forward_kinematics(
                robot_observation.position
            )
            robot_tip_positions = np.array(robot_tip_positions)
        except:
            robot_tip_positions = np.zeros(9)

        # verify that the given goal pose is contained in the cube state space
        goal_pose = self.goal.to_dict()

        self._obs_dict = observation = {
            "robot_position": robot_observation.position,
            "robot_velocity": robot_observation.velocity,
            "robot_torque": robot_observation.torque,
            "robot_tip_positions": robot_tip_positions,
            "robot_tip_forces": robot_observation.tip_force,
            "object_position": self.filtered_position,
            "object_orientation": self.filtered_orientation,
            "goal_object_position": np.asarray(goal_pose["position"]),
            "goal_object_orientation": np.asarray(goal_pose["orientation"]),
            "action": action
        }
        if not osp.exists('/output'):
            self.filtered_position = self.filtered_orientation = None

        return {k: observation[k] for k in self.observation_names}

    def compute_position_error(self, goal_pose, object_pose):
        pos_error = np.linalg.norm(object_pose.position - goal_pose.position)
        return pos_error

    def compute_corner_error(self, goal_pose, actual_pose):
        # copy goal and actual poses to new Pose objects
        goal_pose = move_cube.Pose.from_dict(goal_pose.to_dict())
        actual_pose = move_cube.Pose.from_dict(actual_pose.to_dict())
        # reset goal and actual pose positions to center
        # goal_pose.position = np.array([0., 0., .01])
        # actual_pose.position = np.array([0., 0., .01])
        goal_corners = move_cube.get_cube_corner_positions(goal_pose)
        actual_corners = move_cube.get_cube_corner_positions(actual_pose)
        orientation_errors = np.linalg.norm(goal_corners - actual_corners, axis=1)
        return orientation_errors

    def compute_orientation_error(self, goal_pose, actual_pose):
        goal_rot = Rotation.from_quat(goal_pose.orientation)
        actual_rot = Rotation.from_quat(actual_pose.orientation)

        y_axis = [0, 1, 0]
        goal_direction_vector = goal_rot.apply(y_axis)
        actual_direction_vector = actual_rot.apply(y_axis)

        orientation_error = np.arccos(
            goal_direction_vector.dot(actual_direction_vector)
        )

        # scale both position and orientation error to be within [0, 1] for
        # their expected ranges
        error = orientation_error / np.pi
        return error

    def compute_fingertip_error(self, observation):
        if 'robot_tip_positions' not in observation:
            ftip_pos = observation['robot_position']
            ftip_pos = self.kinematics.forward_kinematics(
                    observation['robot_position']
                )
        else:
            ftip_pos = observation.get('robot_tip_positions')
        ftip_err = np.linalg.norm(
                ftip_pos.reshape((3,3))
                - observation.get('object_position'), axis=1)
        return ftip_err

    def _compute_reward_sigmoid(self, previous_observation, observation):
        goal_pose = self.goal
        object_pose = move_cube.Pose(position=observation['object_position'],
                                     orientation=observation['object_orientation'])
        position_error = self.compute_position_error(goal_pose, object_pose)
        orientation_error = self.compute_orientation_error(goal_pose, object_pose)
        corner_error = self.compute_corner_error(goal_pose, object_pose).sum()
        ftip_error = self.compute_fingertip_error(observation).sum()
        reward = dmr.tolerance(position_error, (0., DIST_THRESH/2),
                               margin=DIST_THRESH/2, sigmoid='long_tail')
        reward += dmr.tolerance(orientation_error, (0., ORI_THRESH/2),
                                margin=ORI_THRESH/2, sigmoid='long_tail')
        reward += dmr.tolerance(corner_error, (0., DIST_THRESH*3),
                                margin=DIST_THRESH*3, sigmoid='long_tail')
        reward += dmr.tolerance(ftip_error, (3*_CUBOID_HEIGHT/2, 2*_CUBOID_HEIGHT),
                                margin=_CUBOID_HEIGHT/2, sigmoid='long_tail')
        self.info['pos_error'] = position_error
        self.info['ori_error'] = orientation_error
        self.info['corner_error'] = corner_error
        self.info['ftip_error'] = ftip_error
        return reward

    def _compute_reward(self, previous_observation, observation):
        if self.rew_fn == 'sigmoid':
            return self._compute_reward_sigmoid(previous_observation, observation)

        goal_pose = self.goal
        if previous_observation is None:
            prev_object_pose = None
        else:
            prev_object_pose = move_cube.Pose(position=previous_observation['object_position'],
                                           orientation=previous_observation['object_orientation'])
        object_pose = move_cube.Pose(position=observation['object_position'],
                                     orientation=observation['object_orientation'])

        info = self.info
        pos_error = self.compute_position_error(goal_pose, object_pose)
        ori_error = self.compute_orientation_error(goal_pose, object_pose)
        corner_error = self.compute_corner_error(goal_pose, object_pose).sum()

        # compute previous object pose error
        if previous_observation:
            prev_pos_error = self.compute_position_error(goal_pose, prev_object_pose)
            prev_ori_error = self.compute_orientation_error(goal_pose, prev_object_pose)
            prev_corner_error = self.compute_corner_error(goal_pose, prev_object_pose).sum()
            step_rew = (prev_pos_error - pos_error) + (prev_ori_error - ori_error)
        else:
            step_rew = 0

        # compute position and orientation joint reward based on chosen rew_fn 
        if self.rew_fn == 'lin':
            rew = self._pos_coef * (1 - pos_error/self._target_dist)
            if self._ori_coef:
                rew += self._ori_coef * (1 - ori_error)
        elif self.rew_fn == 'exp4':
            rew = self._pos_coef * (1 - (pos_error/self._target_dist)**0.4)
            if self._ori_coef:
                rew += self._ori_coef * (1 - ori_error**0.4)
        elif self.rew_fn == 'exp':
            # pos error penalty/reward
            if pos_error >= self._target_dist:
                rew = -1
            else:
                rew = self._pos_coef * np.exp(
                        -np.min([0, pos_error - DIST_THRESH]) / self._target_dist)
            # ori error reward
            if self._ori_coef:
                rew += self._ori_coef * np.exp(-np.min([0, ori_error - ORI_THRESH]))
            # fingertip error reward
            if self._fingertip_coef:
                ftip_error = self.compute_fingertip_error(observation)
                rew += (self._fingertip_coef *
                        np.exp(-(ftip_error - _CUBOID_HEIGHT) / _CUBOID_HEIGHT)).sum()
        elif self.rew_fn == 'cost':
            rew = self._pos_coef * (-pos_error / self._target_dist)
            if self._ori_coef:
                rew += self._ori_coef * (-ori_error)

        # Add to info dict
        # compute action penalty
        ac_penalty = -np.linalg.norm(self._prev_action) * self._ac_norm_pen
        info['ac_penalty'] = ac_penalty
        if step_rew:
            info['step_rew'] = step_rew
        info['rew'] = rew
        info['pos_error'] = pos_error
        info['ori_error'] = ori_error
        info['corner_error'] = corner_error

        total_rew = rew + ac_penalty + self._step_coef * step_rew
        return total_rew + ((pos_error < DIST_THRESH) + (ori_error < ORI_THRESH))

    def step(self, action):
        if self.platform is None:
            raise RuntimeError("Call `reset()` before starting to step.")

        if not self.action_space.contains(action):
            raise ValueError(
                "Given action is not contained in the action space."
            )

        num_steps = self.frameskip

        # ensure episode length is not exceeded due to frameskip
        step_count_after = self.step_count + num_steps
        if step_count_after > move_cube.episode_length:
            excess = step_count_after - move_cube.episode_length
            num_steps = max(1, num_steps - excess)

        reward = 0.0
        observation = previous_observation = None
        for _ in range(num_steps):
            self.step_count += 1
            if self.step_count > move_cube.episode_length:
                raise RuntimeError("Exceeded number of steps for one episode.")

            # send action to robot
            robot_action = self._gym_action_to_robot_action(action)
            t = self.platform.append_desired_action(robot_action)

            # Use observations of step t + 1 to follow what would be expected
            # in a typical gym environment.  Note that on the real robot, this
            # will not be possible
            if previous_observation is None and observation is not None:
                previous_observation = observation
            observation = self._create_observation(t, self._prev_action)

        reward += self._compute_reward(
            previous_observation=previous_observation,
            observation=observation,
        )

        is_done = self.step_count == move_cube.episode_length
        if self.rew_fn == 'cost':
            is_done = is_done or reward >= 2.5
        else:
            if self.info['pos_error'] >= self._target_dist:
                is_done = True

        if is_done and isinstance(self.initializer, env_wrappers.CurriculumInitializer):
            goal_pose = self.goal
            object_pose = move_cube.Pose.from_dict(dict(
                position=observation['object_position'].flatten(),
                orientation=observation['object_orientation'].flatten()))
            self.initializer.update_initializer(object_pose, goal_pose)

        self._prev_action = action
        return observation, reward, is_done, self.info


class HierarchicalPolicyWrapper(ObservationWrapper):
    def __init__(self, env, policy):
        assert isinstance(env.unwrapped, cube_env.RealRobotCubeEnv), \
                'env expects type CubeEnv or RealRobotCubeEnv'
        self.env = env
        self.reward_range = self.env.reward_range
        # set observation_space and action_space below
        spaces = trifinger_simulation.TriFingerPlatform.spaces
        self._action_space = gym.spaces.Dict({
            'torque': spaces.robot_torque.gym, 'position': spaces.robot_position.gym}) 
        self._last_action = np.zeros(9)
        self.set_policy(policy)
        self._platform = None

    @property
    def impedance_control_mode(self):
        return (self.mode == PolicyMode.IMPEDANCE or
                (self.mode == PolicyMode.RL_PUSH and
                 self.rl_observation_space is None))

    @property
    def action_space(self):
        if self.impedance_control_mode:
            return self._action_space['torque']
        else:
            return self.wrapped_env.action_space

    @property
    def action_type(self):
        if self.impedance_control_mode:
            return ActionType.TORQUE
        else:
            return ActionType.POSITION

    @property
    def mode(self):
        assert self.policy, 'Need to first call self.set_policy() to access mode'
        return self.policy.mode

    @property
    def frameskip(self):
        if self.mode == PolicyMode.RL_PUSH:
            return self.policy.rl_frameskip
        return 4

    @property
    def step_count(self):
        return self.env.step_count

    @step_count.setter
    def step_count(self, v):
        self.env.step_count = v

    def set_policy(self, policy):
        self.policy = policy
        if policy:
            self.rl_observation_names = policy.observation_names
            self.rl_observation_space = policy.rl_observation_space
            obs_dict = {'impedance': self.env.observation_space}
            if self.rl_observation_space is not None:
                obs_dict['rl'] = self.rl_observation_space
            self.observation_space = gym.spaces.Dict(obs_dict)
        # if env is wrapped, unwrap and store wrapped_env separately
        if isinstance(policy.rl_env, gym.Wrapper):
            self.is_wrapped = True
            self.wrapped_env = self.policy.rl_env
        else:
            self.is_wrapped = False

    def observation(self, observation):
        obs_dict = {'impedance': observation}
        if 'rl' in self.observation_space.spaces:
            observation_rl = self.process_observation_rl(observation)
            obs_dict['rl'] = observation_rl
        return obs_dict

    def get_goal_object_ori(self, obs):
        val = obs['desired_goal']['orientation']
        goal_rot = Rotation.from_quat(val)
        actual_rot = Rotation.from_quat(np.array([0,0,0,1]))
        y_axis = [0, 1, 0]
        actual_vector = actual_rot.apply(y_axis)
        goal_vector = goal_rot.apply(y_axis)
        N = np.array([0,0,1])
        proj = goal_vector - goal_vector.dot(N) * N
        proj = proj / np.linalg.norm(proj)
        ori_error = np.arccos(proj.dot(actual_vector))
        xyz = np.zeros(3)
        xyz[2] = ori_error
        val = Rotation.from_euler('xyz', xyz).as_quat()
        return val

    def process_observation_rl(self, obs, return_dict=False):
        t = self.step_count
        obs_dict = {}
        cpu = self.policy.impedance_controller.custom_pinocchio_utils
        for on in self.rl_observation_names:
            if on == 'robot_position':
                val = obs['observation']['position']
            elif on == 'robot_velocity':
                val = obs['observation']['velocity']
            elif on == 'robot_tip_positions':
                val = cpu.forward_kinematics(obs['observation']['position'])
            elif on == 'object_position':
                val = obs['achieved_goal']['position']
            elif on == 'object_orientation':
                actual_rot = Rotation.from_quat(obs['achieved_goal']['orientation'])
                xyz = actual_rot.as_euler('xyz')
                xyz[:2] = 0.
                val = Rotation.from_euler('xyz', xyz).as_quat()
                val = obs['achieved_goal']['orientation']
            elif on == 'goal_object_position':
                val = 0 * np.asarray(obs['desired_goal']['position'])
            elif on == 'goal_object_orientation':
                # disregard x and y axis rotation for goal_orientation
                val = self.get_goal_object_ori(obs)
            elif on == 'relative_goal_object_position':
                val = 0. * np.asarray(obs['desired_goal']['position']) - np.asarray(obs['achieved_goal']['position'])
            elif on == 'relative_goal_object_orientation':
                goal_rot = Rotation.from_quat(self.get_goal_object_ori(obs))
                actual_rot = Rotation.from_quat(obs_dict['object_orientation'])
                if self.policy.rl_env.use_quat:
                    val = (goal_rot*actual_rot.inv()).as_quat()
                else:
                    val = get_theta_z_wf(goal_rot, actual_rot)
            elif on == 'action':
                val = self._last_action
                if isinstance(val, dict):
                    val = val['torque']
            obs_dict[on] = np.asarray(val, dtype='float64').flatten()
        if return_dict:
            return obs_dict

        self._prev_obs = obs_dict
        obs = np.concatenate([obs_dict[k] for k in self.rl_observation_names])
        return obs

    def reset(self, **platform_kwargs):
        if self._platform is None:
            initial_object_pose = move_cube.sample_goal(-1)
            self._platform = trifinger_simulation.TriFingerPlatform(
                visualization=False,
                initial_object_pose=initial_object_pose,
            )
        self.policy.impedance_controller.init_pinocchio_utils(self._platform)
        obs = super(HierarchicalPolicyWrapper, self).reset(**platform_kwargs)
        initial_object_pose = move_cube.Pose.from_dict(obs['impedance']['achieved_goal'])
        # initial_object_pose = move_cube.sample_goal(difficulty=-1) 
        self.policy.reset_policy(obs['impedance'], self._platform)
        self._prev_action = np.zeros(9)
        return obs

    def _step(self, action):
        if self.unwrapped.platform is None:
            raise RuntimeError("Call `reset()` before starting to step.")

        if not self.action_space.contains(action):
            raise ValueError(
                "Given action is not contained in the action space."
            )

        num_steps = self.frameskip

        # ensure episode length is not exceeded due to frameskip
        step_count_after = self.step_count + num_steps
        if step_count_after > self.episode_length:
            excess = step_count_after - self.episode_length
            num_steps = max(1, num_steps - excess)

        reward = 0.0
        for _ in range(num_steps):
            # send action to robot
            robot_action = self._gym_action_to_robot_action(action)
            self.step_count = t = self.unwrapped.platform.append_desired_action(robot_action)

            # Use observations of step t + 1 to follow what would be expected
            # in a typical gym environment.  Note that on the real robot, this
            # will not be possible
            if osp.exists('/output'):
                observation = self.unwrapped._create_observation(t, action)
            else:
                observation = self.unwrapped._create_observation(t+1, action)

            reward += self.unwrapped.compute_reward(
                observation["achieved_goal"],
                observation["desired_goal"],
                self.unwrapped.info,
            )

            if self.step_count >= self.episode_length:
                break

        is_done = self.step_count == self.episode_length
        info = self.env.info
        info['num_steps'] = self.step_count
        return observation, reward, is_done, info

    def _gym_action_to_robot_action(self, gym_action):
        if self.action_type == ActionType.TORQUE:
            robot_action = Action(torque=gym_action, position=np.repeat(np.nan, 9))
        elif self.action_type == ActionType.POSITION:
            robot_action = Action(position=gym_action, torque=np.zeros(9))
        else:
            raise ValueError("Invalid action_type")

        return robot_action

    def scale_action(self, action, wrapped_env):
        obs = self._prev_obs
        poskey, velkey = 'robot_position', 'robot_velocity'
        current_position, current_velocity = obs[poskey], obs[velkey]
        if wrapped_env.relative:
            goal_position = current_position + .8*wrapped_env.scale * action
            pos_low, pos_high = wrapped_env.env.action_space.low, wrapped_env.env.action_space.high
        else:
            pos_low, pos_high = wrapped_env.spaces.robot_position.low, wrapped_env.spaces.robot_position.high
            pos_low = np.max([current_position - wrapped_env.scale, pos_low], axis=0)
            pos_high = np.min([current_position + wrapped_env.scale, pos_high], axis=0)
            goal_position = action
        action = np.clip(goal_position, pos_low, pos_high)
        self._clipped_action = np.abs(action - goal_position)
        return action

    def step(self, action):
        # RealRobotCubeEnv handles gym_action_to_robot_action
        #print(self.mode)
        self._last_action = action
        self.unwrapped.frameskip = self.frameskip

        # if env was originally wrapped, unwrap to see if ActionWrapper was used
        if self.is_wrapped and self.mode == PolicyMode.RL_PUSH:
            wrapped_env = self.wrapped_env
            while wrapped_env.unwrapped != wrapped_env:
                if isinstance(wrapped_env, env_wrappers.ScaledActionWrapper):
                    action = self.scale_action(action, wrapped_env)
                elif isinstance(wrapped_env, wrappers.ClipAction):
                    action = wrapped_env.action(action)
                elif isinstance(wrapped_env, gym.ActionWrapper):
                    action = wrapped_env.action(action, self._prev_obs)
                wrapped_env = wrapped_env.env

        obs, r, d, i = self._step(action)

        if self.is_wrapped and self.mode == PolicyMode.RL_PUSH:
            wrapped_env = self.wrapped_env
            while wrapped_env.unwrapped != wrapped_env:
                if isinstance(wrapped_env, env_wrappers.ReorientWrapper):
                    wrapped_env.goal_env = True
                    r += wrapped_env.is_success(obs) * wrapped_env.rew_bonus
                elif isinstance(wrapped_env, env_wrappers.CubeRewardWrapper):
                    goal_pose, prev_object_pose = self.get_goal_object_pose(self._prev_obs)
                    rl_obs = self.process_observation_rl(obs, return_dict=True)
                    _, object_pose = self.get_goal_object_pose(rl_obs)
                    wrapped_env._prev_action = action
                    r += wrapped_env._compute_reward(goal_pose, object_pose, prev_object_pose)
                wrapped_env = wrapped_env.env
        obs = self.observation(obs)
        return obs, r, d, i

    def get_goal_object_pose(self, observation):
        goal_pose = self.unwrapped.goal
        goal_pose = move_cube.Pose.from_dict(goal_pose)
        if not isinstance(observation, dict):
            observation = self.unflatten_observation(observation)
        pos, ori = observation['object_position'], observation['object_orientation'],
        object_pose = move_cube.Pose(position=pos, orientation=ori)
        return goal_pose, object_pose


class ResidualPolicyWrapper(ObservationWrapper):
    def __init__(self, env, goal_env=False, rl_torque=True, rl_tip_pos=False,
                 observation_names=None):
        super(ResidualPolicyWrapper, self).__init__(env)
        self.rl_torque = rl_torque
        self.rl_tip_pos = rl_tip_pos
        self.goal_env = goal_env
        self.impedance_controller = None
        self._platform = None
        self.observation_names = observation_names or PushCubeEnv.observation_names
        assert env.action_type in [ActionType.TORQUE,
                                   ActionType.TORQUE_AND_POSITION]
        self._prev_action = np.zeros(9)
        if isinstance(env.action_space, gym.spaces.Dict):
            if self.rl_torque:
                self.action_space = env.action_space.spaces['torque']
            else:
                self.action_space = gym.spaces.Box(low=-np.ones(9), high=np.ones(9))
        self.make_obs_space()

    def make_obs_space(self):
        robot_torque_space = gym.spaces.Box(
            low=trifingerpro_limits.robot_torque.low,
            high=trifingerpro_limits.robot_torque.high,
        )
        robot_position_space = gym.spaces.Box(
            low=trifingerpro_limits.robot_position.low,
            high=trifingerpro_limits.robot_position.high,
        )
        robot_velocity_space = gym.spaces.Box(
            low=trifingerpro_limits.robot_velocity.low,
            high=trifingerpro_limits.robot_velocity.high,
        )

        object_state_space = gym.spaces.Dict(
            {
                "position": gym.spaces.Box(
                    low=trifingerpro_limits.object_position.low,
                    high=trifingerpro_limits.object_position.high,
                ), "orientation": gym.spaces.Box(
                    low=trifingerpro_limits.object_orientation.low,
                    high=trifingerpro_limits.object_orientation.high,
                ),
            }
        )
        p_low = np.concatenate([object_state_space.spaces['position'].low for _ in range(3)])
        p_high = np.concatenate([object_state_space.spaces['position'].high for _ in range(3)])


        imp_obs_space = self.env.observation_space
        rl_obs_spaces = {
                "robot_position": robot_position_space,
                "robot_velocity": robot_velocity_space,
                "robot_torque": robot_torque_space,
                "robot_tip_positions": gym.spaces.Box(low=p_low, high=p_high),
                "robot_tip_forces": gym.spaces.Box(low=np.zeros(3), high=np.ones(3)),
                "action": self.action_space,
                "goal_object_position": object_state_space.spaces['position'],
                "goal_object_orientation": object_state_space.spaces['orientation'],
                "object_position": object_state_space.spaces['position'],
                "object_orientation": object_state_space.spaces['orientation'],
            }

        rl_obs_space = gym.spaces.Dict(
                {k: rl_obs_spaces[k] for k in self.observation_names})
        self.full_observation_space = gym.spaces.Dict(
                {'impedance': imp_obs_space, 'rl': rl_obs_space})
        self.impedance_controller = None
        if not self.goal_env:
            self.observation_space = rl_obs_space

        if robot_interfaces:
            platform = trifinger_simulation.TriFingerPlatform(
                visualization=self.visualization,
                initial_object_pose=initial_object_pose,
            )
            self.kinematics = platform.simfinger.kinematics
        else:
            self.kinematics = None

    def init_impedance_controller(self):
        init_pose, goal_pose = self.process_obs_init_goal(self._obs_dict['impedance'])
        self.impedance_controller = ImpedanceControllerPolicy(
                self.action_space, init_pose, goal_pose)
        if self._platform is None:
            self._platform = trifinger_simulation.TriFingerPlatform(
                visualization=False,
                initial_object_pose=init_pose,
            )
        self.impedance_controller.reset_policy(self._obs_dict['impedance'],
                                               self._platform)

<<<<<<< HEAD
    def reset(self, **platform_kwargs):
        obs = super(ResidualPolicyWrapper, self).reset(**platform_kwargs)
=======
    def reset(self):
        obs = super(ResidualPolicyWrapper, self).reset()
        if self.kinematics is None:
            self.kinematics = self.platform.simfinger.kinematics
>>>>>>> 1d1967dd
        self.init_impedance_controller()
        obs = self.grasp_object(obs)
        return obs

    def step(self, action):
        action = self.action(action)
        return super(ResidualPolicyWrapper, self).step(action)

    def process_observation_residual(self, observation):
        return observation

    def grasp_object(self, obs):
        while not self.impedance_controller.mode != TrajMode.REPOSE:
            obs, _, _, _ = self.step(np.zeros(9))
        return obs

    def observation(self, observation):
        obs_dict = {'impedance': observation}
        rl_obs = self.process_observation_rl(observation)
        self._obs_dict = {'impedance': observation, 'rl': rl_obs}
        if self.goal_env:
            observation['observation']['action'] = observation.pop('action')
            return observation
        else:
            return rl_obs

    def process_observation_rl(self, observation):
        t = self.step_count
        robot_observation = self.platform.get_robot_observation(t)
        camera_observation = self.platform.get_camera_observation(t)
        object_observation = camera_observation.object_pose
        if self.kinematics is None:
            robot_tip_positions = self.platform.forward_kinematics(
                robot_observation.position)
        else:
            robot_tip_positions = self.kinematics.forward_kinematics(
                    robot_observation.position)
        robot_tip_positions = np.array(robot_tip_positions)
        goal_pose = self.goal
        if not isinstance(goal_pose, dict):
            goal_pose = goal_pose.to_dict()

        observation = {
            "robot_position": robot_observation.position,
            "robot_velocity": robot_observation.velocity,
            "robot_tip_positions": robot_tip_positions,
            "robot_tip_forces": robot_observation.tip_force,
            "action": self._prev_action,
            "object_position": object_observation.position,
            "object_orientation": object_observation.orientation,
            "goal_object_position": np.asarray(goal_pose["position"]),
            "goal_object_orientation": np.asarray(goal_pose["orientation"]),
        }
        # observation = np.concatenate([observation[k].flatten() for k in self.observation_names])
        return observation

    def process_obs_init_goal(self, observation):
        if self.goal_env:
            init_pose, goal_pose = observation['achieved_goal'], observation['desired_goal']
        else:
            init_pose = {'position': self._obs_dict['rl']['object_position'],
                         'orientation': self._obs_dict['rl']['object_orientation']}
            goal_pose = {'position': self._obs_dict['rl']['goal_object_position'],
                         'orientation': self._obs_dict['rl']['goal_object_orientation']}
        init_pose = move_cube.Pose.from_dict(init_pose)
        goal_pose = move_cube.Pose.from_dict(goal_pose)
        return init_pose, goal_pose

    def action(self, res_torque=None):
        obs = self._obs_dict['impedance'].copy()
        if not self.rl_torque:  # residual policy sends residual ftip commands
            obs['residual_ft_force'] = 0.05 * res_torque
        des_torque = self.impedance_controller.predict(obs)
        if self.rl_torque:
            self._prev_action = action = np.clip(res_torque + des_torque, self.action_space.low, self.action_space.high)
        else:
            self._prev_action = res_torque
            action = np.clip(des_torque, self.action_space.low, self.action_space.high)
        if self.env.action_type == ActionType.TORQUE_AND_POSITION:
            return {'torque': action, 'position': np.repeat(np.nan, 9)}
        return action


def get_theta_z_wf(goal_rot, actual_rot):
    y_axis = [0, 1, 0]

    actual_direction_vector = actual_rot.apply(y_axis)

    goal_direction_vector = goal_rot.apply(y_axis)
    N = np.array([0, 0, 1]) # normal vector of ground plane
    proj = goal_direction_vector - goal_direction_vector.dot(N) * N
    goal_direction_vector = proj / np.linalg.norm(proj) # normalize projection

    orientation_error = np.arccos(
	goal_direction_vector.dot(actual_direction_vector)
    )

    return orientation_error<|MERGE_RESOLUTION|>--- conflicted
+++ resolved
@@ -910,15 +910,10 @@
         self.impedance_controller.reset_policy(self._obs_dict['impedance'],
                                                self._platform)
 
-<<<<<<< HEAD
     def reset(self, **platform_kwargs):
         obs = super(ResidualPolicyWrapper, self).reset(**platform_kwargs)
-=======
-    def reset(self):
-        obs = super(ResidualPolicyWrapper, self).reset()
         if self.kinematics is None:
             self.kinematics = self.platform.simfinger.kinematics
->>>>>>> 1d1967dd
         self.init_impedance_controller()
         obs = self.grasp_object(obs)
         return obs
