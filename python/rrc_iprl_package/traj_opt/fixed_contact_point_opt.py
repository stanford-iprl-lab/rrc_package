import numpy as np
from casadi import *

from rrc_iprl_package.traj_opt.fixed_contact_point_system import FixedContactPointSystem

class FixedContactPointOpt:
  
  def __init__(self,
               nGrid        = 100,
               dt           = 0.1,
               fnum         = 3,
               cp_params    = None,
               x0           = np.array([[0,0,0.0325,0,0,0,1]]),
               x_goal       = None,
               obj_shape    = None,
               obj_mass     = None,
               npz_filepath = None,
               ):

    self.nGrid = nGrid
    self.dt = dt
    
    # Define system
    self.system = FixedContactPointSystem(
                                     nGrid     = nGrid,
                                     dt        = dt,
                                     fnum      = fnum,
                                     cp_params = cp_params,
                                     obj_shape = obj_shape,
                                     obj_mass  = obj_mass,
                                    )
    
    # Test various functions
    #x = np.zeros((1,7))
    #x[0,0:3] = obj_pose.position
    #x[0,3] = obj_pose.orientation[3]
    #x[0,4:7] = obj_pose.orientation[0:3]
    ##print("x: {}".format(x))
    #self.system.get_grasp_matrix(x)

    # Get decision variables
    self.t,self.s_flat,self.l_flat,self.a = self.system.dec_vars()
    # Pack t,x,u,l into a vector of decision variables
    self.z = self.system.decvar_pack(self.t,self.s_flat,self.l_flat,self.a)

    #print(self.z)
    #print(self.system.s_unpack(self.s_flat))

    # Formulate constraints
    self.g, self.lbg, self.ubg = self.get_constraints(self.system, self.t, self.s_flat, self.l_flat,self.a,x_goal)

    # Get cost function
    self.cost = self.cost_func(self.t,self.s_flat,self.l_flat,self.a,x_goal)

    # Formulate nlp
    problem = {"x":self.z, "f":self.cost, "g":self.g}
    options = {"ipopt.print_level":5,
               "ipopt.max_iter":10000,
                "ipopt.tol": 1e-4,
                "print_time": 1
              }
    #options["print_time"] = 0;
    #options = {"iteration_callback": MyCallback('callback',self.z.shape[0],self.g.shape[0],self.system)}
    #options["monitor"] = ["nlp_g"]
    #options = {"monitor":["nlp_f","nlp_g"]}
    self.solver = nlpsol("S", "ipopt", problem, options)

    # TODO: intial guess
    self.z0 = self.system.get_initial_guess(self.z, x0, x_goal)
    #t0, s0, l0 = self.system.decvar_unpack(self.z0)
    #x0, dx0 = self.system.s_unpack(s0)
    #self.get_constraints(self.system,t0,s0,l0)

    #print("\nINITIAL TRAJECTORY")
    #print("time: {}".format(t0))
    #print("x: {}".format(x0))
    #print("dx: {}".format(dx0))
    #print("contact forces: {}".format(l0))
  
    # TODO: path constraints
    #self.system.get_grasp_matrix(x0)

    self.z_lb, self.z_ub = self.system.path_constraints(self.z, x0, x_goal=x_goal, dx0=np.zeros((1,6)), dx_end=np.zeros((1,6)))

    # Set upper and lower bounds for decision variables
    r = self.solver(x0=self.z0,lbg=self.lbg,ubg=self.ubg,lbx=self.z_lb,ubx=self.z_ub)
    z_soln = r["x"]

    # Final solution and cost
    self.cost = r["f"]
    self.t_soln,self.s_soln,l_soln_flat,a_soln = self.system.decvar_unpack(z_soln)
    self.x_soln, self.dx_soln = self.system.s_unpack(self.s_soln)
    self.l_soln = self.system.l_unpack(l_soln_flat)

    # Check that all quaternions are unit quaternions
    #print("Check quaternion magnitudes")
    #for i in range(self.nGrid):
    #  quat = self.x_soln[i, 3:]
    #  print(np.linalg.norm(quat))
  
    # Transform contact forces from contact point frame to world frame
    self.l_wf_soln = np.zeros(self.l_soln.shape)
    for t_i in range(self.l_soln.shape[0]):
      for f_i in range(self.system.fnum):
        #print(self.l_soln[t_i, :])
        #print("FINGER {}".format(f_i))
        l_of = self.system.get_R_cp_2_o(self.system.cp_list[f_i]) @ (self.l_soln[t_i, f_i*self.system.l_i:f_i*self.system.l_i + self.system.l_i]).T
        #print(l_of)
        l_wf = self.system.get_R_o_2_w(self.x_soln[t_i, :]) @ l_of
        #print(l_wf)

        for d in range(self.system.l_i):
          self.l_wf_soln[t_i, f_i*self.system.l_i + d] = l_wf[:, 0].elements()[d].__float__()
    # Final distance to goal
    #eef_final = self.system.get_eef_pos_world(self.q_soln)[-1, 0:2]
    #self.final_dist = norm_2(eef_final - eef_goal)

    # Save solver time
    statistics = self.solver.stats()
    #self.total_time_sec = statistics["t_wall_total"]

    # Save solution
    if npz_filepath is not None:
        np.savez(npz_filepath,
                 dt     = self.system.dt,
                 nGrid  = self.system.nGrid,
                 x0     = x0,
                 x_goal = x_goal,
                 t      = self.t_soln,
                 x      = self.x_soln,
                 dx      = self.dx_soln,
                 l_of      = self.l_soln,
                 l_wf      = self.l_wf_soln,
                 cp_params = cp_params,
                )

  """
  Computes cost
  """
  def cost_func(self,t,s_flat,l_flat,a,x_goal):
    cost = 0
    R = np.eye(self.system.fnum * self.system.l_i) * 1
    Q = np.diag([10, 10, 10, 100, 100, 100, 100])

    l = self.system.l_unpack(l_flat) 
    x,dx = self.system.s_unpack(s_flat)

    n = 0.1
    target_normal_forces = np.zeros(l[0,:].shape)
    for f_i in range(self.system.fnum):
        target_normal_forces[0,self.system.qnum * f_i] = n

    # Slack variable penalties
    for i in range(a.shape[0]):
      if i < 3:
        cost += a[i] * 1 # Position of object
      else:
        cost += a[i] * 1 # Orientation of object

    # Contact forces
    for i in range(t.shape[0]):
      cost += 0.5 * (l[i,:] - target_normal_forces) @ R @ (l[i,:] - target_normal_forces).T
  
    for i in range(t.shape[0]):
      # Add the current distance to goal
      x_curr = x[i, :]
      delta = x_goal - x_curr
      cost += 0.5 * delta @ Q @ delta.T

    return cost

  """
  Formulates collocation constraints
  """
  def get_constraints(self,system,t,s,l,a,x_goal):
    ds = system.dynamics(s,l)
    
    x,dx = system.s_unpack(s)
    new_dx,ddx = system.s_unpack(ds)

    # Separate x and new_dx into position and orientation (quaternion) so we can normalize quaterions
    pos = x[:, 0:3]
    new_dpos = new_dx[:, 0:3]
    quat = x[:, 3:]
    new_dquat = new_dx[:, 3:]

    g = [] # Dynamics constraints
    lbg = [] # Dynamics constraints lower bound
    ubg = [] # Dynamics constraints upper bound
  
    # Loop over entire trajectory
    for i in range(t.shape[0] - 1):
      dt = t[i+1] - t[i]
      
      # pose - velocity
      # Handle position and linear velocity constraints first, since they don't need to be normalized
      for j in range(3):
        # dx
        f = 0.5 * dt * (new_dpos[i+1,j] + new_dpos[i,j]) + pos[i,j] - pos[i+1,j] 
        #print("new_dx, x, t{}, dim{}: {}".format(i,j,f))
        g.append(f)
        lbg.append(0)
        ubg.append(0)

      # Handle orientation and angular velocity - normalize first
      quat_i_plus_one = 0.5 * dt * (new_dquat[i+1,:] + new_dquat[i,:]) + quat[i,:]
      quat_i_plus_one_unit = quat_i_plus_one / norm_2(quat_i_plus_one)
      for j in range(4):
        # dx
        f = quat_i_plus_one_unit[0,j] - quat[i+1, j]
        #print("new_dquat, quat, t{}, dim{}: {}".format(i,j,f))
        g.append(f)
        lbg.append(0)
        ubg.append(0)

      # velocity - acceleration
      # iterate over all dofs
      for j in range(system.dx_dim):
        f = 0.5 * dt * (ddx[i+1,j] + ddx[i,j]) + dx[i,j] - dx[i+1,j]
        #print("dx, ddx, t{}, dim{}: {}".format(i,j,f))
        g.append(f)
        lbg.append(0)
        ubg.append(0)

    # Linearized friction cone constraints
<<<<<<< HEAD
    # f_constraints = system.friction_cone_constraints(l)
    # for r in range(f_constraints.shape[0]):
    #   for c in range(f_constraints.shape[1]):
    #     g.append(f_constraints[r,c])
    #     lbg.append(0)
    #     ubg.append(np.inf)
=======
    #f_constraints = system.friction_cone_constraints(l)
    #for r in range(f_constraints.shape[0]):
    #  for c in range(f_constraints.shape[1]):
    #    g.append(f_constraints[r,c])
    #    lbg.append(0)
    #    ubg.append(np.inf)
>>>>>>> 6daca7ce

    #tol = 1e-16
    x_goal_constraints = system.x_goal_constraint(s, a, x_goal)
    for r in range(x_goal_constraints.shape[0]):
      for c in range(x_goal_constraints.shape[1]):
        g.append(x_goal_constraints[r,c])
        lbg.append(0)
        ubg.append(np.inf)
    
    return vertcat(*g), vertcat(*lbg), vertcat(*ubg)
    <|MERGE_RESOLUTION|>--- conflicted
+++ resolved
@@ -223,21 +223,12 @@
         ubg.append(0)
 
     # Linearized friction cone constraints
-<<<<<<< HEAD
-    # f_constraints = system.friction_cone_constraints(l)
-    # for r in range(f_constraints.shape[0]):
-    #   for c in range(f_constraints.shape[1]):
-    #     g.append(f_constraints[r,c])
-    #     lbg.append(0)
-    #     ubg.append(np.inf)
-=======
     #f_constraints = system.friction_cone_constraints(l)
     #for r in range(f_constraints.shape[0]):
     #  for c in range(f_constraints.shape[1]):
     #    g.append(f_constraints[r,c])
     #    lbg.append(0)
     #    ubg.append(np.inf)
->>>>>>> 6daca7ce
 
     #tol = 1e-16
     x_goal_constraints = system.x_goal_constraint(s, a, x_goal)
