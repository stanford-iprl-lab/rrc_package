"""
Implements ImpedanceControllerPolicy class which returns actions to be compatible
with Gym environment
"""

import os
import os.path as osp
import numpy as np
import joblib
import copy
import time
from scipy.interpolate import interp1d
import csv

from datetime import date
from trifinger_simulation import TriFingerPlatform
from trifinger_simulation.tasks import move_cube
from trifinger_simulation import pinocchio_utils
from trifinger_simulation import visual_objects

from rrc_iprl_package.control.custom_pinocchio_utils import CustomPinocchioUtils
from rrc_iprl_package.control import controller_utils as c_utils
from rrc_iprl_package.control.controller_utils import PolicyMode

try:
    import torch
except ImportError:
    torch = None


# Parameters for tuning gains
KP = [200, 200, 300,
      200, 200, 300,
      200, 200, 300]
KV = [0.5, 0.5, 0.5, 
      0.5, 0.5, 0.5,
      0.5, 0.5, 0.5]

# Sine wave parameters
SINE_WAVE_DIM = 1
class ImpedanceControllerPolicy:
    def __init__(self, action_space=None, initial_pose=None, goal_pose=None,
                 npz_file=None, debug_waypoints=False):
        self.action_space = action_space
        self.flipping = False
        self.debug_waypoints = debug_waypoints
        self.debug_fingertip_tracking = True
        self.set_init_goal(initial_pose, goal_pose)
        self.finger_waypoints = None # visual object (for debugging)
        self.done_with_primitive = True
        self.init_face = None
        self.goal_face = None
        self.platform = None
        # print("KP: {}".format(KP))
        # print("KV: {}".format(KV))
        self.start_time = None
        self.WAIT_TIME = 1

        # Counters
        self.step_count = 0 # Number of times predict() is called
        self.traj_waypoint_counter = 0

        self.grasped = False
        self.traj_to_object_computed = False
        self.custom_pinocchio_utils = None

        # CSV logging file path # need leading / for singularity image
        if osp.exists("/output"):
            self.csv_filepath           = "/output/control_policy_data.csv"
            self.grasp_trajopt_filepath = "/output/grasp_trajopt_data"
            self.lift_trajopt_filepath  = "/output/lift_trajopt_data"
        else:
            self.csv_filepath           = "./output/control_policy_data.csv"
            self.grasp_trajopt_filepath = "./output/grasp_trajopt_data"
            self.lift_trajopt_filepath  = "./output/lift_trajopt_data"

    def mock_pinocchio_utils(self, platform):
        self.custom_pinocchio_utils = CustomPinocchioUtils(
                    platform.simfinger.finger_urdf_path,
                    platform.simfinger.tip_link_names)

    def reset_policy(self, platform=None):
        self.step_count = 0
        if platform:
            self.platform = platform

        if self.custom_pinocchio_utils is None:
            self.custom_pinocchio_utils = CustomPinocchioUtils(
                    self.platform.simfinger.finger_urdf_path,
                    self.platform.simfinger.tip_link_names)

        init_position = np.array([0.0, 0.9, -1.7, 0.0, 0.9, -1.7, 0.0, 0.9, -1.7])
        self.init_ft_pos = self.get_fingertip_pos_wf(init_position)
        self.init_ft_pos = np.asarray(self.init_ft_pos).flatten()

        self.ft_pos_traj = np.tile(self.init_ft_pos, (10000,1))
        self.ft_vel_traj = np.zeros((10000,9))
        self.l_wf_traj = None

        csv_header = ["step", "timestamp"]
        # Formulate row to print csv_row = "{},".format(self.step_count)
        for i in range(9):
            csv_header.append("desired_ft_pos_{}".format(i))
        for i in range(9):
<<<<<<< HEAD
            csv_row += "desired_ft_vel_{},".format(i)
        # print(csv_row)
=======
            csv_header.append("desired_ft_vel_{}".format(i))
        with open(self.csv_filepath, mode="a") as fid:
            writer  = csv.writer(fid, delimiter=",")
            writer.writerow(csv_header)
>>>>>>> 53698a15

        # Define nlp for finger traj opt
        nGrid = 40
        dt = 0.04
        self.finger_nlp = c_utils.define_static_object_opt(nGrid, dt)

    def set_init_goal(self, initial_pose, goal_pose, flip=False):
        self.done_with_primitive = False
        self.goal_pose = goal_pose
        self.x0 = np.concatenate([initial_pose.position, initial_pose.orientation])[None]
        if not flip:
            self.flipping = False
        else:
            self.flipping = True
        init_goal_dist = np.linalg.norm(goal_pose.position - initial_pose.position)
        #print(f'init position: {initial_pose.position}, goal position: {goal_pose.position}, '
        #      f'dist: {init_goal_dist}')
        #print(f'init orientation: {initial_pose.orientation}, goal orientation: {goal_pose.orientation}')

    """
    Get contact point parameters for either lifting of flipping
    """
    def set_cp_params(self, observation):
        # Get object pose
        obj_pose = get_pose_from_observation(observation)

        if self.flipping:
            self.cp_params, self.init_face, self.goal_face = c_utils.get_flipping_cp_params(
                obj_pose, self.goal_pose)
        else:
            self.cp_params = c_utils.get_lifting_cp_params(obj_pose)

    """
    Run trajectory optimization to move object given fixed contact points
    """
    def set_traj_lift_object(self, observation, nGrid = 50, dt = 0.01):
        self.traj_waypoint_counter = 0

        # Get object pose
        obj_pose = get_pose_from_observation(observation)
            
        # Clip obj z coord to half width of cube
        clipped_pos = obj_pose.position.copy()
        clipped_pos[2] = max(obj_pose.position[2], move_cube._CUBE_WIDTH/2) 
        x0 = np.concatenate([clipped_pos, obj_pose.orientation])[None]
        x_goal = x0.copy()
        x_goal[0, :3] = self.goal_pose.position

        print("Object pose position: {}".format(obj_pose.position))
        print("Object pose orientation: {}".format(obj_pose.orientation))
        print("Traj lift x0: {}".format(repr(x0)))
        print("Traj lift x_goal: {}".format(repr(x_goal)))
        # Get initial fingertip positions in world frame
        current_position, _ = get_robot_position_velocity(observation)
        
        self.x_soln, self.dx_soln, l_wf = c_utils.run_fixed_cp_traj_opt(
                obj_pose, self.cp_params, current_position, self.custom_pinocchio_utils,
                x0, x_goal, nGrid, dt, npz_filepath = self.lift_trajopt_filepath)

        ft_pos = np.zeros((nGrid, 9))
        ft_vel = np.zeros((nGrid, 9))
        for t_i in range(nGrid):
            # Set fingertip goal positions and velocities from x_soln, dx_soln
            next_cube_pos_wf = self.x_soln[t_i, 0:3]
            next_cube_quat_wf = self.x_soln[t_i, 3:]

            ft_pos_list = c_utils.get_cp_pos_wf_from_cp_params(
                    self.cp_params, next_cube_pos_wf, next_cube_quat_wf)

            ft_pos[t_i, :] = np.asarray(ft_pos_list).flatten()
            ft_vel[t_i, :] = np.tile(self.dx_soln[t_i, 0:3],3)

        # Number of interpolation points
        interp_n = 26

        # Linearly interpolate between each position waypoint (row) and force waypoint
        # Initial row indices
        row_ind_in = np.arange(nGrid)
        # Output row coordinates
        row_coord_out = np.linspace(0, nGrid - 1, interp_n * (nGrid-1) + nGrid)
        # scipy.interpolate.interp1d instance
        itp_pos = interp1d(row_ind_in, ft_pos, axis=0)
        #itp_vel = interp1d(row_ind_in, ft_vel, axis=0)
        itp_lwf = interp1d(row_ind_in, l_wf, axis=0)
        self.ft_pos_traj = itp_pos(row_coord_out)
        #self.ft_vel_traj = itp_vel(row_coord_out)
        self.l_wf_traj = itp_lwf(row_coord_out)

        # Zero-order hold for velocity waypoints
        self.ft_vel_traj = np.repeat(ft_vel, repeats=interp_n+1, axis=0)[:-interp_n, :]

    """
    Run trajectory optimization to move fingers to contact points on object
    """
    def set_traj_to_object(self, observation):
        self.traj_waypoint_counter = 0
        # First, set cp_params based on mode
        self.set_cp_params(observation)

        # Get object pose
        obj_pose = get_pose_from_observation(observation)

        # Get list of desired fingertip positions
        cp_wf_list = c_utils.get_cp_pos_wf_from_cp_params(self.cp_params, obj_pose.position, obj_pose.orientation)
        ft_goal = np.asarray(cp_wf_list).flatten()
        self.run_finger_traj_opt(observation, ft_goal)

    """
    Run trajectory optimization for fingers, given fingertip goal positions
    ft_goal: (9,) array of fingertip x,y,z goal positions in world frame
    """
    def run_finger_traj_opt(self, observation, ft_goal):
        nGrid = self.finger_nlp.nGrid
        self.traj_waypoint_counter = 0
        # Get object pose
        obj_pose = get_pose_from_observation(observation)
        # Get initial fingertip positions in world frame
        current_position, _ = get_robot_position_velocity(observation)

        # Where the fingers start on the real robot (once they retract)
        #current_position = np.array([0.0, 0.9, -1.7, 0.0, 0.9, -1.7, 0.0, 0.9, -1.7])
        #self.init_ft_pos = self.get_fingertip_pos_wf(current_position)
        #self.init_ft_pos = np.asarray(current_ft_pos).flatten()
        #self.ft_tracking_init_pos_list = []
        #self.ft_tracking_init_pos_list.append(np.array([0.08, 0.07, 0.07]))
        #self.ft_tracking_init_pos_list.append(np.array([0.01, -0.1, 0.07]))
        #self.ft_tracking_init_pos_list.append(np.array([-0.1, 0.04, 0.07]))

        ft_pos, ft_vel = c_utils.get_finger_waypoints(self.finger_nlp, ft_goal, current_position, obj_pose, npz_filepath = self.grasp_trajopt_filepath)

        # print("FT_GOAL: {}".format(ft_goal))
        # print(ft_pos[-1,:])
    
        # Number of interpolation points
        interp_n = 26

        # Linearly interpolate between each waypoint (row)
        # Initial row indices
        row_ind_in = np.arange(nGrid)
        # Output row coordinates
        row_coord_out = np.linspace(0, nGrid - 1, interp_n * (nGrid-1) + nGrid)
        # scipy.interpolate.interp1d instance
        itp_pos = interp1d(row_ind_in, ft_pos, axis=0)
        #itp_vel = interp1d(row_ind_in, ft_vel, axis=0)
        self.ft_pos_traj = itp_pos(row_coord_out)
        #self.ft_vel_traj = itp_vel(row_coord_out)
        self.l_wf_traj = None
        # Zero-order hold for velocity waypoints
        self.ft_vel_traj = np.repeat(ft_vel, repeats=interp_n+1, axis=0)[:-interp_n, :]

    def predict(self, full_observation):
        self.step_count += 1
        observation = full_observation['observation']
        current_position, current_velocity = observation['position'], observation['velocity']

        if self.start_time is None:
            self.start_time = time.time()
            t = 0
        else:
            t = time.time() - self.start_time

        if not self.traj_to_object_computed and t > self.WAIT_TIME:
            self.set_traj_to_object(full_observation)
            self.traj_to_object_computed = True

        # HANDLE ANY TRAJECTORY RECOMPUTATION HERE
        if self.traj_waypoint_counter >= self.ft_pos_traj.shape[0] and not self.grasped:
            # If at end of trajectory, do fixed cp traj opt
            self.set_traj_lift_object(full_observation, nGrid = 50, dt = 0.08)
            self.grasped = True

        if self.traj_waypoint_counter >= self.ft_pos_traj.shape[0]:
            traj_waypoint_i = self.ft_pos_traj.shape[0] - 1
        else:
            traj_waypoint_i = self.traj_waypoint_counter

        fingertip_pos_goal_list = []
        fingertip_vel_goal_list = []
        for f_i in range(3):
            new_pos = self.ft_pos_traj[traj_waypoint_i, f_i*3:f_i*3+3]
            new_vel = self.ft_vel_traj[traj_waypoint_i, f_i*3:f_i*3+3]
            fingertip_pos_goal_list.append(new_pos)
            fingertip_vel_goal_list.append(new_vel)

        if self.l_wf_traj is None:
            self.tip_forces_wf = None
        else:
            self.tip_forces_wf = self.l_wf_traj[traj_waypoint_i, :]

        # Print fingertip goal position and velocities to stdout for logging
        row = [self.step_count, time.time()]
        # Formulate row to print csv_row = "{},".format(self.step_count)
        for f_i in range(3):
            for d in range(3):
                row.append(fingertip_pos_goal_list[f_i][d])
        for f_i in range(3):
            for d in range(3):
<<<<<<< HEAD
                csv_row += "{},".format(fingertip_vel_goal_list[f_i][d])
        # print(csv_row)
=======
                row.append(fingertip_vel_goal_list[f_i][d])
        with open(self.csv_filepath, mode="a") as fid:
            writer  = csv.writer(fid, delimiter=",")
            writer.writerow(row)
>>>>>>> 53698a15

        # Compute torque with impedance controller, and clip
        torque = c_utils.impedance_controller(fingertip_pos_goal_list,
                                              fingertip_vel_goal_list,
                                              current_position, current_velocity,
                                              self.custom_pinocchio_utils,
                                              tip_forces_wf=self.tip_forces_wf,
                                              Kp = KP, Kv = KV)

        torque = np.clip(torque, self.action_space.low, self.action_space.high)

        self.traj_waypoint_counter += 1

        return torque

    """
    Get fingertip positions in world frame given current joint q
    """
    def get_fingertip_pos_wf(self, current_q):
        fingertip_pos_wf = self.custom_pinocchio_utils.forward_kinematics(current_q)
        return fingertip_pos_wf


class HierarchicalControllerPolicy:
    DIST_THRESH = 0.09
    ORI_THRESH = np.pi / 6

    RESET_TIME_LIMIT = 50
    RL_RETRY_STEPS = 70
    MAX_RETRIES = 3

    default_robot_position = TriFingerPlatform.spaces.robot_position.default

    def __init__(self, action_space=None, initial_pose=None, goal_pose=None,
                 npz_file=None, load_dir='', start_mode=PolicyMode.RL_PUSH, 
                 difficulty=1, deterministic=True, debug_waypoints=False):
        self.full_action_space = action_space
        action_space = action_space['torque']
        self.impedance_controller = ImpedanceControllerPolicy(
                action_space, initial_pose, goal_pose, npz_file, debug_waypoints=debug_waypoints)
        self.load_policy(load_dir, deterministic)
        self.start_mode = start_mode
        self._platform = None
        self.steps_from_reset = 0
        self.step_count = self.rl_start_step = 0
        self.traj_initialized = False
        self.rl_retries = int(self.start_mode == PolicyMode.RL_PUSH)
        self.difficulty = difficulty

    def reset_policy(self, platform=None):
        self.mode = self.start_mode
        self.traj_initialized = False
        self.steps_from_reset = self.step_count = self.rl_start_step = 0
        if platform:
            self._platform = platform
        self.impedance_controller.reset_policy(platform)

    @property
    def platform(self):
        assert self._platform is not None, 'HierarchicalControlPolicy.platform is not set'
        return self._platform

    @platform.setter
    def platform(self, platform):
        assert platform is not None, 'platform is not yet initialized'
        self._platform = platform
        self.impedance_controller.platform = platform

    def load_policy(self, load_dir, deterministic=False):
        self.observation_names = []
        if not load_dir:
            self.rl_frameskip = 1
            self.rl_observation_space = None
            self.rl_policy = lambda obs: self.impedance_controller.predict(obs)
        elif osp.exists(load_dir) and 'pyt_save' in os.listdir(load_dir):
            self.load_spinup_policy(load_dir, deterministic=deterministic)
        else:
            self.load_sb_policy(load_dir)

    def load_sb_policy(self, load_dir):
        # loads make_env, make_reorient_env, and make_model helpers
        assert 'HER-SAC' in load_dir, 'only configured HER-SAC policies so far'
        if '_push' in load_dir:
            self.rl_env = sb_utils.make_env()
        else:
            self.rl_env = sb_utils.make_reorient_env()
        self.rl_frameskip = self.rl_env.unwrapped.frameskip
        self.observation_names = list(self.rl_env.unwrapped.observation_space.spaces.keys())
        self.rl_observation_space = self.rl_env.observation_space
        self.sb_policy = sb_utils.make_model(None, None)
        self.sb_policy.load(load_dir)
        self.rl_policy = lambda obs: self.sb_policy.predict(obs)[0]

    def load_spinup_policy(self, load_dir, load_itr='last', deterministic=False):
        self.rl_env, self.rl_policy = load_policy_and_env(load_dir, load_itr, deterministic)
        if self.rl_env:
            self.rl_frameskip = self.rl_env.frameskip
        else:
            self.rl_frameskip = 10
        self.observation_names = list(self.rl_env.unwrapped.observation_space.spaces.keys())
        self.rl_observation_space = self.rl_env.observation_space
        print('loaded policy from {}'.format(load_dir))

    def activate_rl(self, obj_pose):
        if self.start_mode != PolicyMode.RL_PUSH or self.rl_retries == self.MAX_RETRIES:
            if self.rl_retries == self.MAX_RETRIES and self.difficulty == 4:
                self.difficulty = 3
            return False
        return np.linalg.norm(obj_pose.position[:2] - np.zeros(2)) > self.DIST_THRESH

    def initialize_traj_opt(self, observation):
        obj_pose = get_pose_from_observation(observation)
        goal_pose = get_pose_from_observation(observation, goal_pose=True)

        # TODO: check orientation error
        if (self.activate_rl(obj_pose) and
            self.start_mode == PolicyMode.RL_PUSH and
            self.mode != PolicyMode.RESET):
            if self.mode != PolicyMode.RL_PUSH:
                self.mode = PolicyMode.RL_PUSH
                self.rl_start_step = self.step_count
            elif self.step_count - self.rl_start_step == self.RL_RETRY_STEPS:
                self.mode = PolicyMode.RESET
            return False
        elif self.mode == PolicyMode.RL_PUSH:
            if self.step_count > 0:
                self.mode = PolicyMode.RESET
                return False
            else: # skips reset if starting at RL_PUSH
                self.mode = PolicyMode.TRAJ_OPT
                return True
        elif (self.mode == PolicyMode.RESET and
              (self.steps_from_reset >= self.RESET_TIME_LIMIT and
               obj_pose.position[2] < 0.034)):
            self.steps_from_reset = 0
            if self.activate_rl(obj_pose):
                self.rl_retries += 1
                self.mode = PolicyMode.RL_PUSH
                self.rl_start_step = self.step_count
                return False
            else:
                self.mode = PolicyMode.TRAJ_OPT
                return True
        elif self.mode == PolicyMode.TRAJ_OPT:
            return True
        else:
            if (self.impedance_controller.flipping and 
                self.impedance_controller.done_with_primitive):
                self.mode = PolicyMode.RESET
                return False
            return True

    def set_waypoints(self, observation):
        if self.mode == PolicyMode.TRAJ_OPT:
            init_pose = get_pose_from_observation(observation)
            goal_pose = get_pose_from_observation(observation, goal_pose=True)
            if self.difficulty == 4:
                self.impedance_controller.set_init_goal(
                        init_pose, goal_pose, flip=False)
            else:
                self.impedance_controller.set_init_goal(init_pose, goal_pose)

            #self.impedance_controller.set_traj_to_object(observation)
            self.traj_initialized = True  # pre_traj_wp are initialized
            self.mode = PolicyMode.IMPEDANCE

    def reset_action(self, observation):
        robot_position = observation['observation']['position']
        time_limit_step = self.RESET_TIME_LIMIT // 3
        if self.steps_from_reset < time_limit_step:  # middle
            robot_position[1::3] = self.default_robot_position[1::3]
        elif time_limit_step <= self.steps_from_reset < 2*time_limit_step:  # tip
            robot_position[2::3] = self.default_robot_position[2::3]
        else:  # base
            robot_position[::3] = self.default_robot_position[::3]
        self.steps_from_reset += 1
        return robot_position

    def predict(self, observation):
        print("self.mode: ", self.mode)
        if not self.traj_initialized and self.initialize_traj_opt(observation['impedance']):
            self.set_waypoints(observation['impedance'])

        if self.mode == PolicyMode.RL_PUSH and self.rl_observation_space is not None:
            ac = self.rl_policy(observation['rl'])
            ac = np.clip(ac, self.full_action_space['position'].low,
                         self.full_action_space['position'].high)
        elif self.mode == PolicyMode.RESET:
            ac = self.reset_action(observation['impedance'])
            ac = np.clip(ac, self.full_action_space['position'].low,
                         self.full_action_space['position'].high)
        elif self.mode == PolicyMode.IMPEDANCE:
            ac = self.impedance_controller.predict(observation['impedance'])
            if self.impedance_controller.done_with_primitive:
                self.traj_initialized = False
        else:
            assert False, 'use a different start mode, started with: {}'.format(self.start_mode)
        self.step_count += 1
        return ac
    

class ResidualControllerPolicy(HierarchicalControllerPolicy):
    DIST_THRESH = 0.09
    ORI_THRESH = np.pi / 6
    default_robot_position = TriFingerPlatform.spaces.robot_position.default

    def __init__(self, action_space=None, initial_pose=None, goal_pose=None,
                 npz_file=None, start_mode=PolicyMode.RL_PUSH, difficulty=1, 
                 rl_torque=True, rl_tip_pos=False, rl_cp_params=False,
                 debug_waypoints=False):
        super(action_space, initial_pose, goal_pose, npz_file, load_dir='',
              start_mode=PolicyMode.TRAJ_OPT, difficulty=difficulty, deterministic=True,
              debug_waypoints=debug_waypoints)
        self.rl_torque = rl_torque
        self.rl_tip_pos = rl_tip_pos
        self.rl_cp_params = rl_cp_params

    def process_observation_rl(self, observation, torque):
        if self.rl_torque:
            observation = np.concatenate([observation, torque])
        return observation

    def predict(self, observation):
        if not self.traj_initialized and self.initialize_traj_opt(observation['impedance']):
            self.set_waypoints(observation['impedance'])
        torque = self.impedance_controller.predict(observation['impedance'])
        rl_obs = self.process_observation_rl(observation['rl'], torque)
        if self.rl_torque:
            torque += self.rl_policy(rl_obs)
        return torque


def get_pose_from_observation(observation, goal_pose=False):
    key = 'achieved_goal' if not goal_pose else 'desired_goal'
    return move_cube.Pose.from_dict(observation[key])

def flip_needed(init_pose, goal_pose):
    return (c_utils.get_closest_ground_face(init_pose) !=
            c_utils.get_closest_ground_face(goal_pose))

def get_robot_position_velocity(observation):
    observation = observation['observation']
    return observation['position'], observation['velocity']


def load_policy_and_env(fpath, itr='last', deterministic=False):
    """
    Load a policy from save, whether it's TF or PyTorch, along with RL env.

    Not exceptionally future-proof, but it will suffice for basic uses of the
    Spinning Up implementations.

    Checks to see if there's a tf1_save folder. If yes, assumes the model
    is tensorflow and loads it that way. Otherwise, loads as if there's a
    PyTorch save.
    """

    backend = 'pytorch'

    # handle which epoch to load from
    if itr=='last':
        # check filenames for epoch (AKA iteration) numbers, find maximum value

        if backend == 'pytorch':
            pytsave_path = osp.join(fpath, 'pyt_save')
            # Each file in this folder has naming convention 'modelXX.pt', where
            # 'XX' is either an integer or empty string. Empty string case
            # corresponds to len(x)==8, hence that case is excluded.
            saves = [int(x.split('.')[0][5:]) for x in os.listdir(pytsave_path) if len(x)>8 and 'model' in x]

        itr = '%d'%max(saves) if len(saves) > 0 else ''
    else:
        assert isinstance(itr, int), \
            "Bad value provided for itr (needs to be int or 'last')."
        itr = '%d'%itr

    # load the get_action function
    get_action = load_pytorch_policy(fpath, itr, deterministic)

    # try to load environment from save
    # (sometimes this will fail because the environment could not be pickled)
    state = joblib.load(osp.join(fpath, 'vars'+itr+'.pkl'))
    env = state['env']

    return env, get_action


def load_pytorch_policy(fpath, itr, deterministic=False):
    """ Load a pytorch policy saved with Spinning Up Logger."""

    fname = osp.join(fpath, 'pyt_save', 'model'+itr+'.pt')
    # print('\n\nLoading from %s.\n\n'%fname)

    model = torch.load(fname)

    # make function for producing an action given a single state
    def get_action(x):
        with torch.no_grad():
            x = torch.as_tensor(x, dtype=torch.float32)
            if deterministic:
                action = model.pi(x)[0].mean.numpy()
            else:
                action = model.act(x)
        return action

    return get_action
<|MERGE_RESOLUTION|>--- conflicted
+++ resolved
@@ -102,15 +102,10 @@
         for i in range(9):
             csv_header.append("desired_ft_pos_{}".format(i))
         for i in range(9):
-<<<<<<< HEAD
-            csv_row += "desired_ft_vel_{},".format(i)
-        # print(csv_row)
-=======
             csv_header.append("desired_ft_vel_{}".format(i))
         with open(self.csv_filepath, mode="a") as fid:
             writer  = csv.writer(fid, delimiter=",")
             writer.writerow(csv_header)
->>>>>>> 53698a15
 
         # Define nlp for finger traj opt
         nGrid = 40
@@ -308,15 +303,10 @@
                 row.append(fingertip_pos_goal_list[f_i][d])
         for f_i in range(3):
             for d in range(3):
-<<<<<<< HEAD
-                csv_row += "{},".format(fingertip_vel_goal_list[f_i][d])
-        # print(csv_row)
-=======
                 row.append(fingertip_vel_goal_list[f_i][d])
         with open(self.csv_filepath, mode="a") as fid:
             writer  = csv.writer(fid, delimiter=",")
             writer.writerow(row)
->>>>>>> 53698a15
 
         # Compute torque with impedance controller, and clip
         torque = c_utils.impedance_controller(fingertip_pos_goal_list,
