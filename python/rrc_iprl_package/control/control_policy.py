"""
Implements ImpedanceControllerPolicy class which returns actions to be compatible
with Gym environment
"""

import os
import os.path as osp
import numpy as np
import joblib
import copy
import time
from scipy.interpolate import interp1d
import csv

from datetime import date
from trifinger_simulation import TriFingerPlatform
from trifinger_simulation.tasks import move_cube
from trifinger_simulation import pinocchio_utils
from trifinger_simulation import visual_objects

from rrc_iprl_package.control.custom_pinocchio_utils import CustomPinocchioUtils
from rrc_iprl_package.control import controller_utils as c_utils
from rrc_iprl_package.control.controller_utils import PolicyMode

try:
    import torch
except ImportError:
    torch = None


# Parameters for tuning gains
KP = [200, 200, 300,
      200, 200, 300,
      200, 200, 300]
KV = [0.5, 0.5, 0.5, 
      0.5, 0.5, 0.5,
      0.5, 0.5, 0.5]

# Sine wave parameters
SINE_WAVE_DIM = 1
class ImpedanceControllerPolicy:
    def __init__(self, action_space=None, initial_pose=None, goal_pose=None,
                 npz_file=None, debug_waypoints=False):
        self.action_space = action_space
        self.flipping = False
        self.debug_waypoints = debug_waypoints
        self.debug_fingertip_tracking = True
        self.set_init_goal(initial_pose, goal_pose)
        self.finger_waypoints = None # visual object (for debugging)
        self.done_with_primitive = True
        self.init_face = None
        self.goal_face = None
        self.platform = None
        print("KP: {}".format(KP))
        print("KV: {}".format(KV))
        self.start_time = None
<<<<<<< HEAD
        self.flip_start_time = None
=======
        self.WAIT_TIME = 1
>>>>>>> 6ea259c1

        # Counters
        self.step_count = 0 # Number of times predict() is called
        self.traj_waypoint_counter = 0

        self.primitive_traj_computed = False
        self.traj_to_object_computed = False
        self.release_traj_computed   = False

<<<<<<< HEAD
        # CSV logging file path
        self.csv_filepath = "./output/control_policy_data.csv"
=======
        # CSV logging file path # need leading / for singularity image
        if osp.exists("/output"):
            self.csv_filepath           = "/output/control_policy_data.csv"
            self.grasp_trajopt_filepath = "/output/grasp_trajopt_data"
            self.lift_trajopt_filepath  = "/output/lift_trajopt_data"
        else:
            self.csv_filepath           = "./output/control_policy_data.csv"
            self.grasp_trajopt_filepath = "./output/grasp_trajopt_data"
            self.lift_trajopt_filepath  = "./output/lift_trajopt_data"
>>>>>>> 6ea259c1


    def reset_policy(self, platform=None):
        self.step_count = 0
        if platform:
            self.platform = platform

        self.custom_pinocchio_utils = CustomPinocchioUtils(
                self.platform.simfinger.finger_urdf_path,
                self.platform.simfinger.tip_link_names)

        init_position = np.array([0.0, 0.9, -1.7, 0.0, 0.9, -1.7, 0.0, 0.9, -1.7])
        self.init_ft_pos_list = self.get_fingertip_pos_wf(init_position)
        self.init_ft_pos = np.asarray(self.init_ft_pos_list).flatten()

        self.ft_pos_traj = np.tile(self.init_ft_pos, (10000,1))
        self.ft_vel_traj = np.zeros((10000,9))
        self.l_wf_traj = None

<<<<<<< HEAD
        # Formulate csv header
=======
>>>>>>> 6ea259c1
        csv_header = ["step", "timestamp"]
        for i in range(9):
            csv_header.append("desired_ft_pos_{}".format(i))
        for i in range(9):
            csv_header.append("desired_ft_vel_{}".format(i))
        with open(self.csv_filepath, mode="a") as fid:
            writer  = csv.writer(fid, delimiter=",")
            writer.writerow(csv_header)

        # Define nlp for finger traj opt
<<<<<<< HEAD
        nGrid = 25
=======
        nGrid = 40
>>>>>>> 6ea259c1
        dt = 0.04
        self.finger_nlp = c_utils.define_static_object_opt(nGrid, dt)

        nGrid = 50
        dt = 0.04
        self.grasp_nlp = c_utils.define_static_object_opt(nGrid, dt)


    def set_init_goal(self, initial_pose, goal_pose, flip=False):
        self.done_with_primitive = False
        self.primitive_traj_computed = False
        self.traj_to_object_computed = False
        self.release_traj_computed   = False
        self.goal_pose = goal_pose
        self.x0 = np.concatenate([initial_pose.position, initial_pose.orientation])[None]
        if not flip:
            self.flipping = False
        else:
            self.flipping = True
        init_goal_dist = np.linalg.norm(goal_pose.position - initial_pose.position)
        #print(f'init position: {initial_pose.position}, goal position: {goal_pose.position}, '
        #      f'dist: {init_goal_dist}')
        #print(f'init orientation: {initial_pose.orientation}, goal orientation: {goal_pose.orientation}')

    """
    Get contact point parameters for either lifting of flipping
    """
    def set_cp_params(self, observation):
        # Get object pose
        obj_pose = get_pose_from_observation(observation)

        if self.flipping:
            self.cp_params, self.init_face, self.goal_face = c_utils.get_flipping_cp_params(
                obj_pose, self.goal_pose)
        else:
            self.cp_params = c_utils.get_lifting_cp_params(obj_pose)

        print("Target cp_params: {}".format(self.cp_params))

    """
    Run trajectory optimization to move object given fixed contact points
    """
    def set_traj_lift_object(self, observation, nGrid = 50, dt = 0.01):
        self.traj_waypoint_counter = 0

        # Get object pose
        obj_pose = get_pose_from_observation(observation)
            
        # Clip obj z coord to half width of cube
        clipped_pos = obj_pose.position.copy()
        clipped_pos[2] = max(obj_pose.position[2], move_cube._CUBE_WIDTH/2) 
        x0 = np.concatenate([clipped_pos, obj_pose.orientation])[None]
        x_goal = x0.copy()
        x_goal[0, :3] = self.goal_pose.position

        print("Object pose position: {}".format(obj_pose.position))
        print("Object pose orientation: {}".format(obj_pose.orientation))
        print("Traj lift x0: {}".format(repr(x0)))
        print("Traj lift x_goal: {}".format(repr(x_goal)))
        # Get initial fingertip positions in world frame
        current_position, _ = get_robot_position_velocity(observation)
        
        self.x_soln, self.dx_soln, l_wf = c_utils.run_fixed_cp_traj_opt(
                obj_pose, self.cp_params, current_position, self.custom_pinocchio_utils,
                x0, x_goal, nGrid, dt, npz_filepath = self.lift_trajopt_filepath)

        ft_pos = np.zeros((nGrid, 9))
        ft_vel = np.zeros((nGrid, 9))
        for t_i in range(nGrid):
            # Set fingertip goal positions and velocities from x_soln, dx_soln
            next_cube_pos_wf = self.x_soln[t_i, 0:3]
            next_cube_quat_wf = self.x_soln[t_i, 3:]

            ft_pos_list = c_utils.get_cp_pos_wf_from_cp_params(
                    self.cp_params, next_cube_pos_wf, next_cube_quat_wf)

            ft_pos[t_i, :] = np.asarray(ft_pos_list).flatten()
            ft_vel[t_i, :] = np.tile(self.dx_soln[t_i, 0:3],3)

        # Number of interpolation points
        interp_n = 26

        # Linearly interpolate between each position waypoint (row) and force waypoint
        # Initial row indices
        row_ind_in = np.arange(nGrid)
        # Output row coordinates
        row_coord_out = np.linspace(0, nGrid - 1, interp_n * (nGrid-1) + nGrid)
        # scipy.interpolate.interp1d instance
        itp_pos = interp1d(row_ind_in, ft_pos, axis=0)
        #itp_vel = interp1d(row_ind_in, ft_vel, axis=0)
        itp_lwf = interp1d(row_ind_in, l_wf, axis=0)
        self.ft_pos_traj = itp_pos(row_coord_out)
        #self.ft_vel_traj = itp_vel(row_coord_out)
        self.l_wf_traj = itp_lwf(row_coord_out)

        # Zero-order hold for velocity waypoints
        self.ft_vel_traj = np.repeat(ft_vel, repeats=interp_n+1, axis=0)[:-interp_n, :]

    """
    Run trajectory optimization to move fingers to contact points on object
    """
    def set_traj_to_object(self, observation):
        self.traj_waypoint_counter = 0
        # First, set cp_params based on mode
        self.set_cp_params(observation)

        # Get object pose
        obj_pose = get_pose_from_observation(observation)

        # Get joint positions
        current_position, _ = get_robot_position_velocity(observation)

        # Get current fingertip positions
        current_ft_pos = self.get_fingertip_pos_wf(current_position)

        # Get list of desired fingertip positions
        cp_wf_list = c_utils.get_cp_pos_wf_from_cp_params(self.cp_params, obj_pose.position, obj_pose.orientation)

        # Deal with None fingertip_goal here
        # If cp_wf is None, set ft_goal to be  current ft position
        for i in range(len(cp_wf_list)):
            if cp_wf_list[i] is None:
                cp_wf_list[i] = current_ft_pos[i]

        ft_goal = np.asarray(cp_wf_list).flatten()
        self.run_finger_traj_opt(self.grasp_nlp, observation, ft_goal)

    """
    Run trajectory optimization for fingers, given fingertip goal positions
    ft_goal: (9,) array of fingertip x,y,z goal positions in world frame
    """
    def run_finger_traj_opt(self, nlp, observation, ft_goal):
        nGrid = nlp.nGrid
        self.traj_waypoint_counter = 0
        # Get object pose
        obj_pose = get_pose_from_observation(observation)
        # Get initial fingertip positions in world frame
        current_position, _ = get_robot_position_velocity(observation)

        # Where the fingers start on the real robot (once they retract)
        #current_position = np.array([0.0, 0.9, -1.7, 0.0, 0.9, -1.7, 0.0, 0.9, -1.7])
        #self.init_ft_pos = self.get_fingertip_pos_wf(current_position)
        #self.init_ft_pos = np.asarray(current_ft_pos).flatten()
        #self.ft_tracking_init_pos_list = []
        #self.ft_tracking_init_pos_list.append(np.array([0.08, 0.07, 0.07]))
        #self.ft_tracking_init_pos_list.append(np.array([0.01, -0.1, 0.07]))
        #self.ft_tracking_init_pos_list.append(np.array([-0.1, 0.04, 0.07]))

<<<<<<< HEAD
        ft_pos, ft_vel = c_utils.get_finger_waypoints(nlp, ft_goal, current_position, obj_pose)
=======
        ft_pos, ft_vel = c_utils.get_finger_waypoints(self.finger_nlp, ft_goal, current_position, obj_pose, npz_filepath = self.grasp_trajopt_filepath)
>>>>>>> 6ea259c1

        print("FT_GOAL: {}".format(ft_goal))
        print(ft_pos[-1,:])
    
        # Number of interpolation points
        interp_n = 26

        # Linearly interpolate between each waypoint (row)
        # Initial row indices
        row_ind_in = np.arange(nGrid)
        # Output row coordinates
        row_coord_out = np.linspace(0, nGrid - 1, interp_n * (nGrid-1) + nGrid)
        # scipy.interpolate.interp1d instance
        itp_pos = interp1d(row_ind_in, ft_pos, axis=0)
        #itp_vel = interp1d(row_ind_in, ft_vel, axis=0)
        self.ft_pos_traj = itp_pos(row_coord_out)
        #self.ft_vel_traj = itp_vel(row_coord_out)
        self.l_wf_traj = None
        # Zero-order hold for velocity waypoints
        self.ft_vel_traj = np.repeat(ft_vel, repeats=interp_n+1, axis=0)[:-interp_n, :]

    def predict(self, full_observation):
        self.step_count += 1
        observation = full_observation['observation']
        obj_pose = get_pose_from_observation(full_observation)
        current_position, current_velocity = observation['position'], observation['velocity']
        # Get current fingertip positions
        current_ft_pos = self.get_fingertip_pos_wf(current_position)

        if self.start_time is None:
            self.start_time = time.time()
            t = 0
        else:
            t = time.time() - self.start_time

        if not self.traj_to_object_computed and t > self.WAIT_TIME:
            self.set_traj_to_object(full_observation)
            self.traj_to_object_computed = True

        # HANDLE ANY TRAJECTORY RECOMPUTATION HERE
        if self.traj_waypoint_counter >= self.ft_pos_traj.shape[0] and not self.primitive_traj_computed:
            # If at end of trajectory, lift or flip object
            if self.flipping:
                self.flip_start_time = time.time()
                self.flip_start_pose = obj_pose
                # Get next flipping waypoint
                self.ft_pos_traj, self.ft_vel_traj = c_utils.get_flipping_waypoint(obj_pose,
                                                              self.init_face,
                                                              self.goal_face,
                                                              current_ft_pos,
                                                              self.init_ft_pos_list,
                                                              self.cp_params,
                                                              )
                self.l_wf_traj = None
                self.traj_waypoint_counter = 0
            else:
                # Do fixed cp traj opt
                self.set_traj_lift_object(full_observation, nGrid = 50, dt = 0.08)
            self.primitive_traj_computed = True

        # If flipping, when done with ft_pos_traj, release object
        if self.flipping and self.primitive_traj_computed and not self.release_traj_computed and \
                self.traj_waypoint_counter >= self.ft_pos_traj.shape[0]:
            ft_goal = c_utils.get_flipping_release_ft_goal(obj_pose,
                                                           current_ft_pos,
                                                           self.cp_params)
            self.run_finger_traj_opt(self.finger_nlp, full_observation, ft_goal)
            self.release_traj_computed = True

        if self.flipping and self.release_traj_computed and \
                self.traj_waypoint_counter >= self.ft_pos_traj.shape[0]:
            self.done_with_primitive = True

        if self.traj_waypoint_counter >= self.ft_pos_traj.shape[0]:
            traj_waypoint_i = self.ft_pos_traj.shape[0] - 1
        else:
            traj_waypoint_i = self.traj_waypoint_counter

        fingertip_pos_goal_list = []
        fingertip_vel_goal_list = []
        for f_i in range(3):
            new_pos = self.ft_pos_traj[traj_waypoint_i, f_i*3:f_i*3+3]
            new_vel = self.ft_vel_traj[traj_waypoint_i, f_i*3:f_i*3+3]
            fingertip_pos_goal_list.append(new_pos)
            fingertip_vel_goal_list.append(new_vel)

        if self.l_wf_traj is None:
            self.tip_forces_wf = None
        else:
            self.tip_forces_wf = self.l_wf_traj[traj_waypoint_i, :]

        # Print fingertip goal position and velocities to stdout for logging
        row = [self.step_count, time.time()]
        # Formulate row to print csv_row = "{},".format(self.step_count)
        for f_i in range(3):
            for d in range(3):
                row.append(fingertip_pos_goal_list[f_i][d])
        for f_i in range(3):
            for d in range(3):
                row.append(fingertip_vel_goal_list[f_i][d])
        with open(self.csv_filepath, mode="a") as fid:
            writer  = csv.writer(fid, delimiter=",")
            writer.writerow(row)

        # Compute torque with impedance controller, and clip
        torque = c_utils.impedance_controller(fingertip_pos_goal_list,
                                              fingertip_vel_goal_list,
                                              current_position, current_velocity,
                                              self.custom_pinocchio_utils,
                                              tip_forces_wf=self.tip_forces_wf,
                                              Kp = KP, Kv = KV)

        torque = np.clip(torque, self.action_space.low, self.action_space.high)

        self.traj_waypoint_counter += 1

        return torque

    """
    Get fingertip positions in world frame given current joint q
    """
    def get_fingertip_pos_wf(self, current_q):
        fingertip_pos_wf = self.custom_pinocchio_utils.forward_kinematics(current_q)
        return fingertip_pos_wf

class HierarchicalControllerPolicy:
    DIST_THRESH = 0.09
    ORI_THRESH = np.pi / 6

    RESET_TIME_LIMIT = 20
    RL_RETRY_STEPS = 70
    MAX_RETRIES = 3

    default_robot_position = TriFingerPlatform.spaces.robot_position.default

    def __init__(self, action_space=None, initial_pose=None, goal_pose=None,
                 npz_file=None, load_dir='', start_mode=PolicyMode.RL_PUSH, 
                 difficulty=1, deterministic=True, debug_waypoints=False):
        self.full_action_space = action_space
        action_space = action_space['torque']
        self.impedance_controller = ImpedanceControllerPolicy(
                action_space, initial_pose, goal_pose, npz_file, debug_waypoints=debug_waypoints)
        self.load_policy(load_dir, deterministic)
        self.start_mode = start_mode
        self._platform = None
        self.steps_from_reset = 0
        self.step_count = self.rl_start_step = 0
        self.traj_initialized = False
        self.rl_retries = int(self.start_mode == PolicyMode.RL_PUSH)
        self.difficulty = difficulty

    def reset_policy(self, platform=None):
        self.mode = self.start_mode
        self.traj_initialized = False
        self.steps_from_reset = self.step_count = self.rl_start_step = 0
        if platform:
            self._platform = platform
        self.impedance_controller.reset_policy(platform)

    @property
    def platform(self):
        assert self._platform is not None, 'HierarchicalControlPolicy.platform is not set'
        return self._platform

    @platform.setter
    def platform(self, platform):
        assert platform is not None, 'platform is not yet initialized'
        self._platform = platform
        self.impedance_controller.platform = platform

    def load_policy(self, load_dir, deterministic=False):
        self.observation_names = []
        if not load_dir:
            self.rl_frameskip = 1
            self.rl_observation_space = None
            self.rl_policy = lambda obs: self.impedance_controller.predict(obs)
        elif osp.exists(load_dir) and 'pyt_save' in os.listdir(load_dir):
            self.load_spinup_policy(load_dir, deterministic=deterministic)
        else:
            self.load_sb_policy(load_dir)

    def load_sb_policy(self, load_dir):
        # loads make_env, make_reorient_env, and make_model helpers
        assert 'HER-SAC' in load_dir, 'only configured HER-SAC policies so far'
        if '_push' in load_dir:
            self.rl_env = sb_utils.make_env()
        else:
            self.rl_env = sb_utils.make_reorient_env()
        self.rl_frameskip = self.rl_env.unwrapped.frameskip
        self.observation_names = list(self.rl_env.unwrapped.observation_space.spaces.keys())
        self.rl_observation_space = self.rl_env.observation_space
        self.sb_policy = sb_utils.make_her_sac_model(None, None)
        self.sb_policy.load(load_dir)
        self.rl_policy = lambda obs: self.sb_policy.predict(obs)[0]

    def load_spinup_policy(self, load_dir, load_itr='last', deterministic=False):
        self.rl_env, self.rl_policy = load_policy_and_env(load_dir, load_itr, deterministic)
        if self.rl_env:
            self.rl_frameskip = self.rl_env.frameskip
        else:
            self.rl_frameskip = 10
        self.observation_names = list(self.rl_env.unwrapped.observation_space.spaces.keys())
        self.rl_observation_space = self.rl_env.observation_space
        print('loaded policy from {}'.format(load_dir))

    def activate_rl(self, obj_pose):
        if self.start_mode != PolicyMode.RL_PUSH or self.rl_retries == self.MAX_RETRIES:
            if self.rl_retries == self.MAX_RETRIES and self.difficulty == 4:
                self.difficulty = 3
            return False
        return np.linalg.norm(obj_pose.position[:2] - np.zeros(2)) > self.DIST_THRESH

    def initialize_traj_opt(self, observation):
        obj_pose = get_pose_from_observation(observation)
        goal_pose = get_pose_from_observation(observation, goal_pose=True)

        # TODO: check orientation error
        if (self.activate_rl(obj_pose) and
            self.start_mode == PolicyMode.RL_PUSH and
            self.mode != PolicyMode.RESET):
            if self.mode != PolicyMode.RL_PUSH:
                self.mode = PolicyMode.RL_PUSH
                self.rl_start_step = self.step_count
            elif self.step_count - self.rl_start_step == self.RL_RETRY_STEPS:
                self.mode = PolicyMode.RESET
            return False
        elif self.mode == PolicyMode.RL_PUSH:
            if self.step_count > 0:
                self.mode = PolicyMode.RESET
                return False
            else: # skips reset if starting at RL_PUSH
                self.mode = PolicyMode.TRAJ_OPT
                return True
        elif (self.mode == PolicyMode.RESET and
              (self.steps_from_reset >= self.RESET_TIME_LIMIT and
               obj_pose.position[2] < 0.034)):
            self.steps_from_reset = 0
            if self.activate_rl(obj_pose):
                self.rl_retries += 1
                self.mode = PolicyMode.RL_PUSH
                self.rl_start_step = self.step_count
                return False
            else:
                self.mode = PolicyMode.TRAJ_OPT
                return True
        elif self.mode == PolicyMode.TRAJ_OPT:
            return True
        else:
            if (self.impedance_controller.flipping and 
                self.impedance_controller.done_with_primitive):
                self.mode = PolicyMode.TRAJ_OPT
                print("FLIPPING DONE")
                #import pdb
                #pdb.set_trace()
                #return False
            return True

    def set_waypoints(self, observation):
        if self.mode == PolicyMode.TRAJ_OPT:
            init_pose = get_pose_from_observation(observation)
            goal_pose = get_pose_from_observation(observation, goal_pose=True)
            if self.difficulty == 4:
                self.impedance_controller.set_init_goal(
                        init_pose, goal_pose, flip=flip_needed(init_pose, goal_pose))
            else:
                self.impedance_controller.set_init_goal(init_pose, goal_pose)

            #self.impedance_controller.set_traj_to_object(observation)
            self.traj_initialized = True  # pre_traj_wp are initialized
            self.mode = PolicyMode.IMPEDANCE

    def reset_action(self, observation):
        robot_position = observation['observation']['position']
        time_limit_step = self.RESET_TIME_LIMIT // 3
        if self.steps_from_reset < time_limit_step:  # middle
            robot_position[1::3] = self.default_robot_position[1::3]
        elif time_limit_step <= self.steps_from_reset < 2*time_limit_step:  # tip
            robot_position[2::3] = self.default_robot_position[2::3]
        else:  # base
            robot_position[::3] = self.default_robot_position[::3]
        self.steps_from_reset += 1
        return robot_position

    def predict(self, observation):
        if not self.traj_initialized and self.initialize_traj_opt(observation['impedance']):
            self.set_waypoints(observation['impedance'])

        if self.mode == PolicyMode.RL_PUSH and self.rl_observation_space is not None:
            ac = self.rl_policy(observation['rl'])
            ac = np.clip(ac, self.full_action_space['position'].low,
                         self.full_action_space['position'].high)
        elif self.mode == PolicyMode.RESET:
            ac = self.reset_action(observation['impedance'])
            ac = np.clip(ac, self.full_action_space['position'].low,
                         self.full_action_space['position'].high)
        elif self.mode == PolicyMode.IMPEDANCE:
            ac = self.impedance_controller.predict(observation['impedance'])
            if self.impedance_controller.done_with_primitive:
                self.traj_initialized = False
        else:
            assert False, 'use a different start mode, started with: {}'.format(self.start_mode)
        self.step_count += 1
        return ac
    

class ResidualControllerPolicy(HierarchicalControllerPolicy):
    DIST_THRESH = 0.09
    ORI_THRESH = np.pi / 6
    default_robot_position = TriFingerPlatform.spaces.robot_position.default

    def __init__(self, action_space=None, initial_pose=None, goal_pose=None,
                 npz_file=None, start_mode=PolicyMode.RL_PUSH, difficulty=1, 
                 rl_torque=True, rl_tip_pos=False, rl_cp_params=False,
                 debug_waypoints=False):
        super(action_space, initial_pose, goal_pose, npz_file, load_dir='',
              start_mode=PolicyMode.TRAJ_OPT, difficulty=difficulty, deterministic=True,
              debug_waypoints=debug_waypoints)
        self.rl_torque = rl_torque
        self.rl_tip_pos = rl_tip_pos
        self.rl_cp_params = rl_cp_params

    def process_observation_rl(self, observation, torque):
        if self.rl_torque:
            observation = np.concatenate([observation, torque])
        return observation

    def predict(self, observation):
        if not self.traj_initialized and self.initialize_traj_opt(observation['impedance']):
            self.set_waypoints(observation['impedance'])
        torque = self.impedance_controller.predict(observation['impedance'])
        rl_obs = self.process_observation_rl(observation['rl'], torque)
        if self.rl_torque:
            torque += self.rl_policy(rl_obs)
        return torque


def get_pose_from_observation(observation, goal_pose=False):
    key = 'achieved_goal' if not goal_pose else 'desired_goal'
    return move_cube.Pose.from_dict(observation[key])

def flip_needed(init_pose, goal_pose):
    return (c_utils.get_closest_ground_face(init_pose) !=
            c_utils.get_closest_ground_face(goal_pose))

def get_robot_position_velocity(observation):
    observation = observation['observation']
    return observation['position'], observation['velocity']


def load_policy_and_env(fpath, itr='last', deterministic=False):
    """
    Load a policy from save, whether it's TF or PyTorch, along with RL env.

    Not exceptionally future-proof, but it will suffice for basic uses of the
    Spinning Up implementations.

    Checks to see if there's a tf1_save folder. If yes, assumes the model
    is tensorflow and loads it that way. Otherwise, loads as if there's a
    PyTorch save.
    """

    backend = 'pytorch'

    # handle which epoch to load from
    if itr=='last':
        # check filenames for epoch (AKA iteration) numbers, find maximum value

        if backend == 'pytorch':
            pytsave_path = osp.join(fpath, 'pyt_save')
            # Each file in this folder has naming convention 'modelXX.pt', where
            # 'XX' is either an integer or empty string. Empty string case
            # corresponds to len(x)==8, hence that case is excluded.
            saves = [int(x.split('.')[0][5:]) for x in os.listdir(pytsave_path) if len(x)>8 and 'model' in x]

        itr = '%d'%max(saves) if len(saves) > 0 else ''
    else:
        assert isinstance(itr, int), \
            "Bad value provided for itr (needs to be int or 'last')."
        itr = '%d'%itr

    # load the get_action function
    get_action = load_pytorch_policy(fpath, itr, deterministic)

    # try to load environment from save
    # (sometimes this will fail because the environment could not be pickled)
    state = joblib.load(osp.join(fpath, 'vars'+itr+'.pkl'))
    env = state['env']

    return env, get_action


def load_pytorch_policy(fpath, itr, deterministic=False):
    """ Load a pytorch policy saved with Spinning Up Logger."""

    fname = osp.join(fpath, 'pyt_save', 'model'+itr+'.pt')
    print('\n\nLoading from %s.\n\n'%fname)

    model = torch.load(fname)

    # make function for producing an action given a single state
    def get_action(x):
        with torch.no_grad():
            x = torch.as_tensor(x, dtype=torch.float32)
            if deterministic:
                action = model.pi(x)[0].mean.numpy()
            else:
                action = model.act(x)
        return action

    return get_action
<|MERGE_RESOLUTION|>--- conflicted
+++ resolved
@@ -54,11 +54,8 @@
         print("KP: {}".format(KP))
         print("KV: {}".format(KV))
         self.start_time = None
-<<<<<<< HEAD
         self.flip_start_time = None
-=======
         self.WAIT_TIME = 1
->>>>>>> 6ea259c1
 
         # Counters
         self.step_count = 0 # Number of times predict() is called
@@ -68,10 +65,6 @@
         self.traj_to_object_computed = False
         self.release_traj_computed   = False
 
-<<<<<<< HEAD
-        # CSV logging file path
-        self.csv_filepath = "./output/control_policy_data.csv"
-=======
         # CSV logging file path # need leading / for singularity image
         if osp.exists("/output"):
             self.csv_filepath           = "/output/control_policy_data.csv"
@@ -81,7 +74,6 @@
             self.csv_filepath           = "./output/control_policy_data.csv"
             self.grasp_trajopt_filepath = "./output/grasp_trajopt_data"
             self.lift_trajopt_filepath  = "./output/lift_trajopt_data"
->>>>>>> 6ea259c1
 
 
     def reset_policy(self, platform=None):
@@ -101,10 +93,7 @@
         self.ft_vel_traj = np.zeros((10000,9))
         self.l_wf_traj = None
 
-<<<<<<< HEAD
         # Formulate csv header
-=======
->>>>>>> 6ea259c1
         csv_header = ["step", "timestamp"]
         for i in range(9):
             csv_header.append("desired_ft_pos_{}".format(i))
@@ -115,11 +104,7 @@
             writer.writerow(csv_header)
 
         # Define nlp for finger traj opt
-<<<<<<< HEAD
         nGrid = 25
-=======
-        nGrid = 40
->>>>>>> 6ea259c1
         dt = 0.04
         self.finger_nlp = c_utils.define_static_object_opt(nGrid, dt)
 
@@ -268,11 +253,7 @@
         #self.ft_tracking_init_pos_list.append(np.array([0.01, -0.1, 0.07]))
         #self.ft_tracking_init_pos_list.append(np.array([-0.1, 0.04, 0.07]))
 
-<<<<<<< HEAD
-        ft_pos, ft_vel = c_utils.get_finger_waypoints(nlp, ft_goal, current_position, obj_pose)
-=======
         ft_pos, ft_vel = c_utils.get_finger_waypoints(self.finger_nlp, ft_goal, current_position, obj_pose, npz_filepath = self.grasp_trajopt_filepath)
->>>>>>> 6ea259c1
 
         print("FT_GOAL: {}".format(ft_goal))
         print(ft_pos[-1,:])
