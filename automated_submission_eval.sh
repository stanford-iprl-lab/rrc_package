#!/bin/bash

# This is an example script how you can send submissions to the robot in a
# somewhat automated way.  The basic idea is the following:
#
#  1. submit job to robot
#  2. wait until job is finished
#  3. download relevant data from the run
#  4. run some algorithm on the data (e.g. to compute a new policy)
#  5. update the policy parameters in the git repository and push the
#     changes
#  6. goto 1 unless some termination criterion is fulfilled
#
# You can use the script mostly as is, you would just need to add your code for
# processing the data and pushing new parameters to git below.  You can also
# adapt any part of the script to your needs.  However, to avoid overloading
# our system, you MUST NOT poll the server at a higher rate than once per
# minute to see the status of the job!


# expects output directory (to save downloaded files) as argument
if (( $# != 3 ))
then
    echo "Invalid number of arguments."
    echo "Usage:  $0 <output_directory> <path to roboch.json> <number of runs>"
    exit 1
fi

output_directory="$1"

if ! [ -d "${output_directory}" ]
then
    echo "${output_directory} does not exist or is not a directory"
    exit 1
fi

# prompt for username and password (to avoid having user credentials in the
# bash history)
read -p "Username: " username
read -sp "Password: " password
# there is no automatic new line after the password prompt
echo


roboch_path="$2"
branch=$(python -c "import json; print(json.load(open('${roboch_path}', 'r'))['branch'])")
git checkout $branch

# number of runs
num_runs="$3"

# URL to the webserver at which the recorded data can be downloaded
base_url=https://robots.real-robot-challenge.com/output/${username}/data


# Check if the file/path given as argument exists in the "data" directory of
# the user
function curl_check_if_exists()
{
    local filename=$1

    http_code=$(curl -sI --user ${username}:${password} -o /dev/null -w "%{http_code}" ${base_url}/${filename})

    case "$http_code" in
        200|301) return 0;;
        *) return 1;;
    esac
}


for (( use_rl=0; use_rl<1; use_rl++ ))
do
    if (( $use_rl == 1 ))
    then
        echo "Switch to using RL policy"
        cp ./scripts/run_rl ./run
        git add ./run
    fi

    # Increment difficulty level
    for (( d=2; d<3; d++))
    do
        # Increment goal counter 
        for (( gc=0; gc<3; gc++ ))
        do
            echo "Copy generated goal: goal${d}${gc}.json"
            if (( $d != 2 || $gc == 0 ))
            then
                cp ./goals/goal${d}${gc}.json ./goal.json
                git add ./goal.json
                git commit -m "Goal: $gc, Difficulty: $d" && git push
            fi

            for (( nr=0; nr<${num_runs}; nr++ ))
            do 
                echo "Submit job, run ${nr}"
                submit_result=$(ssh -T ${username}@robots.real-robot-challenge.com <<<submit)
                job_id=$(echo ${submit_result} | grep -oP 'job\(s\) submitted to cluster \K[0-9]+')
                if [ $? -ne 0 ]
                then
                    echo "Failed to submit job.  Output:"
                    echo "${submit_result}"
                    exit 1
                fi
                echo "Submitted job with ID ${job_id}"

                echo "Wait for job to be started"
                job_started=0

                # wait for the job to start (abort if it did not start after half an hour)
                for (( i=0; i<30; i++))
                do
                    # Do not poll more often than once per minute!
                    sleep 60

                    # wait for the job-specific output directory
                    if curl_check_if_exists ${job_id}
                    then
                        job_started=1
                        break
                    fi
                    date
                done

                if (( ${job_started} == 0 ))
                then
                    echo "Job did not start."
                    exit 1
                fi

                echo "Job is running.  Wait until it is finished"
                # if the job did not finish 10 minutes after it started, something is
                # wrong, abort in this case
                job_finished=0
                for (( i=0; i<15; i++))
                do
                    # Do not poll more often than once per minute!
                    sleep 60

                    # report.json is explicitly generated last of all files, so once this
                    # exists, the job has finished
                    if curl_check_if_exists ${job_id}/report.json
                    then
                        job_finished=1
                        break
                    fi
                    date
                done

                # create directory for this job
                job_dir="${output_directory}/${job_id}"
                mkdir "${job_dir}"

                if (( ${job_finished} == 0 ))
                then
                    echo "Job did not finish in time."
                    exit 1
                fi

                echo "Job ${job_id} finished."

                echo "Download data to ${job_dir}"

                # Download data.  Here only the report file is downloaded as example.  Add
                # equivalent commands for other files as needed.
                curl --user ${username}:${password} -o "${job_dir}/report.json" ${base_url}/${job_id}/report.json

                # if there was a problem with the backend, download its output and exit
                if grep -q "true" "${job_dir}/report.json"
                then
                    echo "ERROR: Backend failed!  Download backend output and stop"
                    curl --user ${username}:${password} -o "${job_dir}/stdout.txt" ${base_url}/../stdout.txt
                    curl --user ${username}:${password} -o "${job_dir}/stderr.txt" ${base_url}/../stderr.txt

                    exit 1
                else
                    echo "Downloading all files"
                    curl --user ${username}:${password} -o "${job_dir}/user_stdout.txt" ${base_url}/${job_id}/user_stdout.txt
                    curl --user ${username}:${password} -o "${job_dir}/user_stdout.txt" ${base_url}/${job_id}/user_stdout.txt
                    mkdir ${job_dir}/user/
                    curl --user ${username}:${password} -o "${job_dir}/user/action_log.npz" ${base_url}/${job_id}/user/action_log.npz
                    curl --user ${username}:${password} -o "${job_dir}/user/control_policy_log.npz" ${base_url}/${job_id}/user/control_policy_log.npz
                    curl --user ${username}:${password} -o "${job_dir}/user/grasp_trajopt_data.npz" ${base_url}/${job_id}/user/grasp_trajopt_data.npz
                    curl --user ${username}:${password} -o "${job_dir}/user/lift_trajopt_data.npz" ${base_url}/${job_id}/user/lift_trajopt_data.npz
<<<<<<< HEAD
                    curl --user ${username}:${password} -o "${job_dir}/camera_data.dat" ${base_url}/${job_id}/user/camera_data.dat
=======
                    curl --user ${username}:${password} -o "${job_dir}/camera_data.dat" ${base_url}/${job_id}/camera_data.dat
>>>>>>> 6660ee58
                    curl --user ${username}:${password} -o "${job_dir}/robot_data.dat" ${base_url}/${job_id}/robot_data.dat
                    curl --user ${username}:${password} -o "${job_dir}/camera60.yml" ${base_url}/${job_id}/camera60.yml
                    curl --user ${username}:${password} -o "${job_dir}/camera180.yml" ${base_url}/${job_id}/camera180.yml
                    curl --user ${username}:${password} -o "${job_dir}/camera300.yml" ${base_url}/${job_id}/camera300.yml

                fi

                # NOTE: The robot cluster system needs up to 60 seconds until the next job
                # can be submitted after the previous one finished.  So depending how long
                # your data processing code above (if existent) takes, you may need to add
                # a sleep here.
                sleep 120

                echo
                echo "============================================================"
                echo
            done

            if (( $d == 2 )); then
                break
            fi

        done 
    done
done
<|MERGE_RESOLUTION|>--- conflicted
+++ resolved
@@ -182,11 +182,7 @@
                     curl --user ${username}:${password} -o "${job_dir}/user/control_policy_log.npz" ${base_url}/${job_id}/user/control_policy_log.npz
                     curl --user ${username}:${password} -o "${job_dir}/user/grasp_trajopt_data.npz" ${base_url}/${job_id}/user/grasp_trajopt_data.npz
                     curl --user ${username}:${password} -o "${job_dir}/user/lift_trajopt_data.npz" ${base_url}/${job_id}/user/lift_trajopt_data.npz
-<<<<<<< HEAD
-                    curl --user ${username}:${password} -o "${job_dir}/camera_data.dat" ${base_url}/${job_id}/user/camera_data.dat
-=======
                     curl --user ${username}:${password} -o "${job_dir}/camera_data.dat" ${base_url}/${job_id}/camera_data.dat
->>>>>>> 6660ee58
                     curl --user ${username}:${password} -o "${job_dir}/robot_data.dat" ${base_url}/${job_id}/robot_data.dat
                     curl --user ${username}:${password} -o "${job_dir}/camera60.yml" ${base_url}/${job_id}/camera60.yml
                     curl --user ${username}:${password} -o "${job_dir}/camera180.yml" ${base_url}/${job_id}/camera180.yml
