--- conflicted
+++ resolved
@@ -19,15 +19,9 @@
 from rrc_iprl_package import run_rrc_sb as sb_utils 
 
 FRAMESKIP = 1
-<<<<<<< HEAD
-REAL_EPISODE_LENGTH = 60 * 1000 // FRAMESKIP
-MAX_STEPS = 15 * 1000 // FRAMESKIP
-# MAX_STEPS = None
-=======
 #MAX_STEPS = 3 * 1000 // FRAMESKIP
 EP_LEN = 120 * 1000 // FRAMESKIP - 150 // FRAMESKIP
 MAX_STEPS = 120 * 1000
->>>>>>> 53698a15
 
 class RandomPolicy:
     """Dummy policy which uses random actions."""
@@ -51,25 +45,6 @@
         goal = json.loads(goal_pose_json)
     initial_pose = move_cube.sample_goal(-1)
 
-<<<<<<< HEAD
-    # CSV logging file path
-    csv_filepath = "/output/hierarchical_lift_output.csv"
-
-    env = cube_env.RealRobotCubeEnv(
-        goal, initial_pose, difficulty,
-        cube_env.ActionType.TORQUE_AND_POSITION, frameskip=FRAMESKIP,
-        num_steps=MAX_STEPS
-    )
-    rl_load_dir, start_mode = '', PolicyMode.TRAJ_OPT
-    initial_pose = move_cube.sample_goal(difficulty=-1)
-    initial_pose.position = np.array([0,0,.0325])
-    goal_pose = move_cube.Pose.from_dict(goal)
-    policy = HierarchicalControllerPolicy(action_space=env.action_space,
-                   initial_pose=initial_pose, goal_pose=goal_pose,
-                   load_dir=rl_load_dir, difficulty=difficulty,
-                   start_mode=start_mode)
-    env = custom_env.HierarchicalPolicyWrapper(env, policy)
-=======
     if osp.exists('/output'):
         save_path = '/output/action_log.npz'
     else:
@@ -103,26 +78,12 @@
                        load_dir=rl_load_dir, difficulty=difficulty,
                        start_mode=start_mode)
         env = custom_env.HierarchicalPolicyWrapper(env, policy)
->>>>>>> 53698a15
     observation = env.reset()
     print("init current observation is: ", observation)
 
     accumulated_reward = 0
     is_done = False
     steps_so_far = 0
-<<<<<<< HEAD
-
-    with open(csv_filepath, mode="a") as file:
-        writer  = csv.writer(file, delimiter=",")
-        csv_header = ["Steps"]
-        writer.writerow(csv_header)
-
-    while not is_done or steps_so_far != REAL_EPISODE_LENGTH:
-        # if current virtual episode is not done running, keep running it
-        if not is_done:
-            action = policy.predict(observation)
-            print("in normal step, action is: ", action)
-=======
     if difficulty == -2:
         while not is_done:
             if MAX_STEPS is not None and steps_so_far == MAX_STEPS: break
@@ -135,39 +96,14 @@
         while not is_done:
             if MAX_STEPS is not None and steps_so_far == MAX_STEPS: break
             action = policy.predict(observation)
->>>>>>> 53698a15
             observation, reward, is_done, info = env.step(action)
             if old_mode != policy.mode:
                 print('mode changed: {} to {}'.format(old_mode, policy.mode))
                 old_mode = policy.mode
-<<<<<<< HEAD
-            # print("reward:", reward)
-            accumulated_reward += reward
-            steps_so_far += 1
-            print("in normal step, steps so far: ", steps_so_far)
-            csv_row = "{}".format(steps_so_far)
-        # if current virtual episode is done, but hasn't reached the end of real episode,
-        # reset and run the next episode 
-        elif is_done is True and steps_so_far != REAL_EPISODE_LENGTH:
-            print("RESET in hierarchical_lift: ", steps_so_far)
-            observation = env.reset()
-            policy.reset_policy()
-            is_done = False
-            csv_row = "{}".format("RESET")
-            continue
-        
-        elif steps_so_far == REAL_EPISODE_LENGTH:
-            break
-        with open(csv_filepath, mode="a") as file:
-            writer  = csv.writer(file, delimiter=",")
-            csv_header = ["Steps"]
-            writer.writerow(csv_row)
-=======
             #print("reward:", reward)
             accumulated_reward += reward
             steps_so_far += 1
     env.save_action_log()
->>>>>>> 53698a15
 
     print("------")
     print("Accumulated Reward: {:.3f}".format(accumulated_reward))
