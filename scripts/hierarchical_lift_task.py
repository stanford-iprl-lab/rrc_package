#!/usr/bin/env python3
"""Demo on how to run the robot using the Gym environment

This demo creates a RealRobotCubeEnv environment and runs one episode using a
dummy policy which uses random actions.
"""
import csv
import json
import sys
import os
import os.path as osp
import numpy as np
from gym.wrappers import TimeLimit

from rrc_iprl_package.envs import cube_env, custom_env, env_wrappers
from trifinger_simulation.tasks import move_cube 
from rrc_iprl_package.control.controller_utils import PolicyMode
from rrc_iprl_package.control.control_policy import HierarchicalControllerPolicy
from rrc_iprl_package import run_rrc_sb as sb_utils 

FRAMESKIP = 1
#MAX_STEPS = 3 * 1000 // FRAMESKIP
EP_LEN = 60 * 1000 // FRAMESKIP - 150 // FRAMESKIP
MAX_STEPS = 15 * 1000

class RandomPolicy:
    """Dummy policy which uses random actions."""

    def __init__(self, action_space):
        self.action_space = action_space

    def predict(self, observation):
        return self.action_space.sample()


def main():
    # the difficulty level and the goal pose (as JSON string) are passed as
    # arguments
    difficulty = int(sys.argv[1])
    goal_pose_json = sys.argv[2]
    if os.path.exists(goal_pose_json):
        with open(goal_pose_json) as f:
            goal = json.load(f)['goal']
    else:
        goal = json.loads(goal_pose_json)
    initial_pose = move_cube.sample_goal(-1)

    if osp.exists('/output'):
        save_path = '/output/action_log.npz'
    else:
        save_path = 'action_log.npz'

    if difficulty == -2:
        env = cube_env.RealRobotCubeEnv(
            goal, initial_pose.to_dict(), difficulty,
            cube_env.ActionType.TORQUE, frameskip=FRAMESKIP,
            num_steps=MAX_STEPS, visualization=True, save_npz=save_path
        )
        if os.path.exists('/ws/src/usercode'):
            rl_load_dir = '/ws/src/usercode/models/HER.zip'
        else:
            rl_load_dir = './models/HER.zip'
        env = custom_env.ResidualPolicyWrapper(env, goal_env=True)
        env = TimeLimit(env, max_episode_steps=EP_LEN)
        env = env_wrappers.FlattenGoalWrapper(env)
        policy = sb_utils.make_model(env, None)
        policy.load(rl_load_dir)
    else:
        env = cube_env.RealRobotCubeEnv(
            goal, initial_pose.to_dict(), difficulty,
            cube_env.ActionType.TORQUE_AND_POSITION, frameskip=FRAMESKIP,
            num_steps=MAX_STEPS, visualization=True, save_npz=save_path
        )
        rl_load_dir, start_mode = '', PolicyMode.TRAJ_OPT
        goal_pose = move_cube.Pose.from_dict(goal)
        policy = HierarchicalControllerPolicy(action_space=env.action_space,
                       initial_pose=initial_pose, goal_pose=goal_pose,
                       load_dir=rl_load_dir, difficulty=difficulty,
                       start_mode=start_mode)
        env = custom_env.HierarchicalPolicyWrapper(env, policy)
    observation = env.reset()

    accumulated_reward = 0
    is_done = False
    steps_so_far = 0
    if difficulty == -2:
        while not is_done:
            if MAX_STEPS is not None and steps_so_far == MAX_STEPS: break
            action, _ = policy.predict(observation)
            observation, reward, is_done, info = env.step(action)
            accumulated_reward += reward
            steps_so_far += 1
    else:
        old_mode = policy.mode
        while steps_so_far != EP_LEN:
            # if virtual episode is not done running and real EP_LEN hasn't been reached, keep running
            if not is_done:    
                action = policy.predict(observation)
                observation, reward, is_done, info = env.step(action)
                if old_mode != policy.mode:
                    # print('mode changed: {} to {}'.format(old_mode, policy.mode))
                    old_mode = policy.mode
                #print("reward:", reward)
                accumulated_reward += reward
                steps_so_far += 1
            # if current virtual episode is done, but hasn't reached the end of real episode,
            # reset and run the next episode 
            else:
<<<<<<< HEAD
=======
                observation = env.reset()
                initial_pose = move_cube.Pose.from_dict(observation['achieved_goal'])
>>>>>>> 511836c7
                policy.impedance_controller.set_init_goal(initial_pose, goal_pose)
                observation = env.reset()
                is_done = False
                steps_so_far += 1
                continue
    env.save_action_log()

    print("------")
    print("Accumulated Reward: {:.3f}".format(accumulated_reward))


if __name__ == "__main__":
    main()<|MERGE_RESOLUTION|>--- conflicted
+++ resolved
@@ -106,11 +106,8 @@
             # if current virtual episode is done, but hasn't reached the end of real episode,
             # reset and run the next episode 
             else:
-<<<<<<< HEAD
-=======
                 observation = env.reset()
                 initial_pose = move_cube.Pose.from_dict(observation['achieved_goal'])
->>>>>>> 511836c7
                 policy.impedance_controller.set_init_goal(initial_pose, goal_pose)
                 observation = env.reset()
                 is_done = False
