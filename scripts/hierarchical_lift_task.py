#!/usr/bin/env python3
"""Demo on how to run the robot using the Gym environment

This demo creates a RealRobotCubeEnv environment and runs one episode using a
dummy policy which uses random actions.
"""
import json
import sys
import os
import os.path as osp
import numpy as np

from rrc_iprl_package.envs import cube_env, custom_env
from trifinger_simulation.tasks import move_cube 
from rrc_iprl_package.control.controller_utils import PolicyMode
from rrc_iprl_package.control.control_policy import HierarchicalControllerPolicy

FRAMESKIP = 1
#MAX_STEPS = 3 * 1000 // FRAMESKIP
MAX_STEPS = None

class RandomPolicy:
    """Dummy policy which uses random actions."""

    def __init__(self, action_space):
        self.action_space = action_space

    def predict(self, observation):
        return self.action_space.sample()


def main():
    # the difficulty level and the goal pose (as JSON string) are passed as
    # arguments
    difficulty = int(sys.argv[1])
    goal_pose_json = sys.argv[2]
    if os.path.exists(goal_pose_json):
        with open(goal_pose_json) as f:
            goal = json.load(f)['goal']
    else:
        goal = json.loads(goal_pose_json)
    initial_pose = move_cube.sample_goal(-1)
    initial_pose.position = np.array([-0.02,0.02,.0325])
    #initial_pose.position = np.array([-0.08,-0.02,.0325])
    theta = np.pi/6
    initial_pose.orientation = np.array([0, 0, np.sin(theta/2), np.cos(theta/2)])
   
    if osp.exists('/output'):
        save_path = '/output/action_log.npz'
    else:
        save_path = 'action_log.npz'
    env = cube_env.RealRobotCubeEnv(
        goal, initial_pose, difficulty,
        cube_env.ActionType.TORQUE_AND_POSITION, frameskip=FRAMESKIP,
        num_steps=MAX_STEPS, visualization=False, save_npz=save_path
    )
<<<<<<< HEAD
    if os.path.exists('/ws/src/usercode'):
        rl_load_dir = '/ws/src/usercode/models/HER.zip'
    else:
        rl_load_dir = './models/HER.zip'
    env = custom_env.ResidualPolicyWrapper(env, goal_env=True)
    env = TimeLimit(env, max_episode_steps=EP_LEN)
    env = env_wrappers.FlattenGoalWrapper(env)
    policy = sb_utils.make_model(env, None)
    policy.load(rl_load_dir)
=======
    rl_load_dir, start_mode = '', PolicyMode.TRAJ_OPT
    initial_pose = move_cube.sample_goal(difficulty=-1)
    initial_pose.position = np.array([0,0,.0325])
    goal_pose = move_cube.Pose.from_dict(goal)
    policy = HierarchicalControllerPolicy(action_space=env.action_space,
                   initial_pose=initial_pose, goal_pose=goal_pose,
                   load_dir=rl_load_dir, difficulty=difficulty,
                   start_mode=start_mode)
    env = custom_env.HierarchicalPolicyWrapper(env, policy)
>>>>>>> c97535a9
    observation = env.reset()

    accumulated_reward = 0
    is_done = False
    old_mode = policy.mode
    steps_so_far = 0
    while not is_done:
        if MAX_STEPS is not None and steps_so_far == MAX_STEPS: break
        action = policy.predict(observation)
        observation, reward, is_done, info = env.step(action)
        if old_mode != policy.mode:
            #print('mode changed: {} to {}'.format(old_mode, policy.mode))
            old_mode = policy.mode
        #print("reward:", reward)
        accumulated_reward += reward
        steps_so_far += 1

    env.save_action_log()

    #print("------")
    #print("Accumulated Reward: {:.3f}".format(accumulated_reward))


if __name__ == "__main__":
    main()<|MERGE_RESOLUTION|>--- conflicted
+++ resolved
@@ -9,14 +9,17 @@
 import os
 import os.path as osp
 import numpy as np
+from gym.wrappers import TimeLimit
 
-from rrc_iprl_package.envs import cube_env, custom_env
+from rrc_iprl_package.envs import cube_env, custom_env, env_wrappers
 from trifinger_simulation.tasks import move_cube 
 from rrc_iprl_package.control.controller_utils import PolicyMode
 from rrc_iprl_package.control.control_policy import HierarchicalControllerPolicy
+from rrc_iprl_package import run_rrc_sb as sb_utils 
 
 FRAMESKIP = 1
 #MAX_STEPS = 3 * 1000 // FRAMESKIP
+EP_LEN = 120 * 1000 // FRAMESKIP
 MAX_STEPS = None
 
 class RandomPolicy:
@@ -40,21 +43,16 @@
     else:
         goal = json.loads(goal_pose_json)
     initial_pose = move_cube.sample_goal(-1)
-    initial_pose.position = np.array([-0.02,0.02,.0325])
-    #initial_pose.position = np.array([-0.08,-0.02,.0325])
-    theta = np.pi/6
-    initial_pose.orientation = np.array([0, 0, np.sin(theta/2), np.cos(theta/2)])
    
     if osp.exists('/output'):
         save_path = '/output/action_log.npz'
     else:
         save_path = 'action_log.npz'
     env = cube_env.RealRobotCubeEnv(
-        goal, initial_pose, difficulty,
-        cube_env.ActionType.TORQUE_AND_POSITION, frameskip=FRAMESKIP,
-        num_steps=MAX_STEPS, visualization=False, save_npz=save_path
+        goal, initial_pose.to_dict(), difficulty,
+        cube_env.ActionType.TORQUE, frameskip=FRAMESKIP,
+        num_steps=MAX_STEPS, visualization=True, save_npz=save_path
     )
-<<<<<<< HEAD
     if os.path.exists('/ws/src/usercode'):
         rl_load_dir = '/ws/src/usercode/models/HER.zip'
     else:
@@ -64,38 +62,25 @@
     env = env_wrappers.FlattenGoalWrapper(env)
     policy = sb_utils.make_model(env, None)
     policy.load(rl_load_dir)
-=======
-    rl_load_dir, start_mode = '', PolicyMode.TRAJ_OPT
-    initial_pose = move_cube.sample_goal(difficulty=-1)
-    initial_pose.position = np.array([0,0,.0325])
-    goal_pose = move_cube.Pose.from_dict(goal)
-    policy = HierarchicalControllerPolicy(action_space=env.action_space,
-                   initial_pose=initial_pose, goal_pose=goal_pose,
-                   load_dir=rl_load_dir, difficulty=difficulty,
-                   start_mode=start_mode)
-    env = custom_env.HierarchicalPolicyWrapper(env, policy)
->>>>>>> c97535a9
+
     observation = env.reset()
 
     accumulated_reward = 0
     is_done = False
-    old_mode = policy.mode
     steps_so_far = 0
-    while not is_done:
-        if MAX_STEPS is not None and steps_so_far == MAX_STEPS: break
-        action = policy.predict(observation)
-        observation, reward, is_done, info = env.step(action)
-        if old_mode != policy.mode:
-            #print('mode changed: {} to {}'.format(old_mode, policy.mode))
-            old_mode = policy.mode
-        #print("reward:", reward)
-        accumulated_reward += reward
-        steps_so_far += 1
-
+    try:
+        while not is_done:
+            if MAX_STEPS is not None and steps_so_far == MAX_STEPS: break
+            action, _ = policy.predict(observation)
+            observation, reward, is_done, info = env.step(action)
+            accumulated_reward += reward
+            steps_so_far += 1
+    except:
+        pass
     env.save_action_log()
 
-    #print("------")
-    #print("Accumulated Reward: {:.3f}".format(accumulated_reward))
+    print("------")
+    print("Accumulated Reward: {:.3f}".format(accumulated_reward))
 
 
 if __name__ == "__main__":
