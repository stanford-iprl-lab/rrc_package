--- conflicted
+++ resolved
@@ -14,15 +14,9 @@
 from rrc_iprl_package.control.controller_utils import PolicyMode
 from rrc_iprl_package.control.control_policy import HierarchicalControllerPolicy
 
-<<<<<<< HEAD
-#MAX_STEPS = 3 * 1000 / 1
+FRAMESKIP = 1
+#MAX_STEPS = 3 * 1000 // FRAMESKIP
 MAX_STEPS = None
-FRAMESKIP = 1
-=======
-
-FRAMESKIP = 1
-MAX_STEPS = 15 * 1000 // FRAMESKIP
->>>>>>> 238457d8
 
 class RandomPolicy:
     """Dummy policy which uses random actions."""
@@ -49,12 +43,8 @@
 
     env = cube_env.RealRobotCubeEnv(
         goal, initial_pose, difficulty,
-<<<<<<< HEAD
-        cube_env.ActionType.TORQUE_AND_POSITION, frameskip=FRAMESKIP
-=======
         cube_env.ActionType.TORQUE_AND_POSITION, frameskip=FRAMESKIP,
         num_steps=MAX_STEPS
->>>>>>> 238457d8
     )
     rl_load_dir, start_mode = '', PolicyMode.TRAJ_OPT
     initial_pose = move_cube.sample_goal(difficulty=-1)
@@ -78,10 +68,7 @@
         if old_mode != policy.mode:
             #print('mode changed: {} to {}'.format(old_mode, policy.mode))
             old_mode = policy.mode
-<<<<<<< HEAD
         #print("reward:", reward)
-=======
->>>>>>> 238457d8
         accumulated_reward += reward
         steps_so_far += 1
 
