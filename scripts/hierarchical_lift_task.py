#!/usr/bin/env python3
"""Demo on how to run the robot using the Gym environment

This demo creates a RealRobotCubeEnv environment and runs one episode using a
dummy policy which uses random actions.
"""
import json
import sys
import os
import os.path as osp
import numpy as np
from gym.wrappers import TimeLimit

from rrc_iprl_package.envs import cube_env, custom_env, env_wrappers
from trifinger_simulation.tasks import move_cube 
from rrc_iprl_package.control.controller_utils import PolicyMode
from rrc_iprl_package.control.control_policy import HierarchicalControllerPolicy
from rrc_iprl_package import run_rrc_sb as sb_utils 

FRAMESKIP = 1
#MAX_STEPS = 3 * 1000 // FRAMESKIP
EP_LEN = 120 * 1000 // FRAMESKIP - 150 // FRAMESKIP
MAX_STEPS = 120 * 1000

class RandomPolicy:
    """Dummy policy which uses random actions."""

    def __init__(self, action_space):
        self.action_space = action_space

    def predict(self, observation):
        return self.action_space.sample()


def main():
    # the difficulty level and the goal pose (as JSON string) are passed as
    # arguments
    difficulty = int(sys.argv[1])
    goal_pose_json = sys.argv[2]
    if os.path.exists(goal_pose_json):
        with open(goal_pose_json) as f:
            goal = json.load(f)['goal']
    else:
        goal = json.loads(goal_pose_json)
    initial_pose = move_cube.sample_goal(-1)
<<<<<<< HEAD

=======
    initial_pose.position = np.array([0,0,.0325])
    #initial_pose.position = np.array([-0.02,0.02,.0325])
    #initial_pose.position = np.array([-0.08,-0.02,.0325])
    #theta = np.pi/6
    #initial_pose.orientation = np.array([0, 0, np.sin(theta/2), np.cos(theta/2)])
   
>>>>>>> f4679571
    if osp.exists('/output'):
        save_path = '/output/action_log.npz'
    else:
        save_path = 'action_log.npz'
    env = cube_env.RealRobotCubeEnv(
        goal, initial_pose.to_dict(), difficulty,
<<<<<<< HEAD
        cube_env.ActionType.TORQUE, frameskip=FRAMESKIP,
        num_steps=MAX_STEPS, visualization=True, save_npz=save_path
    )
    if os.path.exists('/ws/src/usercode'):
        rl_load_dir = '/ws/src/usercode/models/HER.zip'
    else:
        rl_load_dir = './models/HER.zip'
    env = custom_env.ResidualPolicyWrapper(env, goal_env=True)
    env = TimeLimit(env, max_episode_steps=EP_LEN)
    env = env_wrappers.FlattenGoalWrapper(env)
    policy = sb_utils.make_model(env, None)
    policy.load(rl_load_dir)

=======
        cube_env.ActionType.TORQUE_AND_POSITION, frameskip=FRAMESKIP,
        num_steps=MAX_STEPS, visualization=False, save_npz=save_path
    )
    rl_load_dir, start_mode = '', PolicyMode.TRAJ_OPT
    goal_pose = move_cube.Pose.from_dict(goal)
    policy = HierarchicalControllerPolicy(action_space=env.action_space,
                   initial_pose=initial_pose, goal_pose=goal_pose,
                   load_dir=rl_load_dir, difficulty=difficulty,
                   start_mode=start_mode)
    env = custom_env.HierarchicalPolicyWrapper(env, policy)
>>>>>>> f4679571
    observation = env.reset()

    accumulated_reward = 0
    is_done = False
    steps_so_far = 0
<<<<<<< HEAD
    while not is_done:
        if MAX_STEPS is not None and steps_so_far == MAX_STEPS: break
        action, _ = policy.predict(observation)
        observation, reward, is_done, info = env.step(action)
        accumulated_reward += reward
        steps_so_far += 1
=======
    try:
        while not is_done:
            if MAX_STEPS is not None and steps_so_far == MAX_STEPS: break
            action = policy.predict(observation)
            observation, reward, is_done, info = env.step(action)
            if old_mode != policy.mode:
                #print('mode changed: {} to {}'.format(old_mode, policy.mode))
                old_mode = policy.mode
            #print("reward:", reward)
            accumulated_reward += reward
            steps_so_far += 1
    except:
        pass

>>>>>>> f4679571
    env.save_action_log()

    print("------")
    print("Accumulated Reward: {:.3f}".format(accumulated_reward))


if __name__ == "__main__":
    main()<|MERGE_RESOLUTION|>--- conflicted
+++ resolved
@@ -43,76 +43,64 @@
     else:
         goal = json.loads(goal_pose_json)
     initial_pose = move_cube.sample_goal(-1)
-<<<<<<< HEAD
 
-=======
-    initial_pose.position = np.array([0,0,.0325])
-    #initial_pose.position = np.array([-0.02,0.02,.0325])
-    #initial_pose.position = np.array([-0.08,-0.02,.0325])
-    #theta = np.pi/6
-    #initial_pose.orientation = np.array([0, 0, np.sin(theta/2), np.cos(theta/2)])
-   
->>>>>>> f4679571
     if osp.exists('/output'):
         save_path = '/output/action_log.npz'
     else:
         save_path = 'action_log.npz'
-    env = cube_env.RealRobotCubeEnv(
-        goal, initial_pose.to_dict(), difficulty,
-<<<<<<< HEAD
-        cube_env.ActionType.TORQUE, frameskip=FRAMESKIP,
-        num_steps=MAX_STEPS, visualization=True, save_npz=save_path
-    )
-    if os.path.exists('/ws/src/usercode'):
-        rl_load_dir = '/ws/src/usercode/models/HER.zip'
+
+    if difficulty == 2:
+        env = cube_env.RealRobotCubeEnv(
+            goal, initial_pose.to_dict(), difficulty,
+            cube_env.ActionType.TORQUE, frameskip=FRAMESKIP,
+            num_steps=MAX_STEPS, visualization=True, save_npz=save_path
+        )
+        if os.path.exists('/ws/src/usercode'):
+            rl_load_dir = '/ws/src/usercode/models/HER.zip'
+        else:
+            rl_load_dir = './models/HER.zip'
+        env = custom_env.ResidualPolicyWrapper(env, goal_env=True)
+        env = TimeLimit(env, max_episode_steps=EP_LEN)
+        env = env_wrappers.FlattenGoalWrapper(env)
+        policy = sb_utils.make_model(env, None)
+        policy.load(rl_load_dir)
     else:
-        rl_load_dir = './models/HER.zip'
-    env = custom_env.ResidualPolicyWrapper(env, goal_env=True)
-    env = TimeLimit(env, max_episode_steps=EP_LEN)
-    env = env_wrappers.FlattenGoalWrapper(env)
-    policy = sb_utils.make_model(env, None)
-    policy.load(rl_load_dir)
-
-=======
-        cube_env.ActionType.TORQUE_AND_POSITION, frameskip=FRAMESKIP,
-        num_steps=MAX_STEPS, visualization=False, save_npz=save_path
-    )
-    rl_load_dir, start_mode = '', PolicyMode.TRAJ_OPT
-    goal_pose = move_cube.Pose.from_dict(goal)
-    policy = HierarchicalControllerPolicy(action_space=env.action_space,
-                   initial_pose=initial_pose, goal_pose=goal_pose,
-                   load_dir=rl_load_dir, difficulty=difficulty,
-                   start_mode=start_mode)
-    env = custom_env.HierarchicalPolicyWrapper(env, policy)
->>>>>>> f4679571
+        env = cube_env.RealRobotCubeEnv(
+            goal, initial_pose.to_dict(), difficulty,
+            cube_env.ActionType.TORQUE_AND_POSITION, frameskip=FRAMESKIP,
+            num_steps=MAX_STEPS, visualization=True, save_npz=save_path
+        )
+        rl_load_dir, start_mode = '', PolicyMode.TRAJ_OPT
+        goal_pose = move_cube.Pose.from_dict(goal)
+        policy = HierarchicalControllerPolicy(action_space=env.action_space,
+                       initial_pose=initial_pose, goal_pose=goal_pose,
+                       load_dir=rl_load_dir, difficulty=difficulty,
+                       start_mode=start_mode)
+        env = custom_env.HierarchicalPolicyWrapper(env, policy)
     observation = env.reset()
 
     accumulated_reward = 0
     is_done = False
     steps_so_far = 0
-<<<<<<< HEAD
-    while not is_done:
-        if MAX_STEPS is not None and steps_so_far == MAX_STEPS: break
-        action, _ = policy.predict(observation)
-        observation, reward, is_done, info = env.step(action)
-        accumulated_reward += reward
-        steps_so_far += 1
-=======
-    try:
+    if difficulty == 2:
+        while not is_done:
+            if MAX_STEPS is not None and steps_so_far == MAX_STEPS: break
+            action, _ = policy.predict(observation)
+            observation, reward, is_done, info = env.step(action)
+            accumulated_reward += reward
+            steps_so_far += 1
+    else:
+        old_mode = policy.mode
         while not is_done:
             if MAX_STEPS is not None and steps_so_far == MAX_STEPS: break
             action = policy.predict(observation)
             observation, reward, is_done, info = env.step(action)
             if old_mode != policy.mode:
-                #print('mode changed: {} to {}'.format(old_mode, policy.mode))
+                print('mode changed: {} to {}'.format(old_mode, policy.mode))
                 old_mode = policy.mode
             #print("reward:", reward)
             accumulated_reward += reward
             steps_so_far += 1
-    except:
-        pass
-
->>>>>>> f4679571
     env.save_action_log()
 
     print("------")
