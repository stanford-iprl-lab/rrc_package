--- conflicted
+++ resolved
@@ -14,11 +14,7 @@
 import sys
 
 
-<<<<<<< HEAD
-episode_length = 60 * 1000
-=======
 episode_length = 120 * 1000
->>>>>>> 53698a15
 
 
 class LocalExecutionConfig:
