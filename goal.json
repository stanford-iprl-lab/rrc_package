--- conflicted
+++ resolved
@@ -1,12 +1,5 @@
 {
-<<<<<<< HEAD
-    "difficulty": 3,
-    "goal": {
-        "position": [0.0, 0.0, 0.0825],
-        "orientation": [0, 0, 0, 1]
-    }
-=======
-    "goal": {
+   "goal": {
         "orientation": [
             0,
             0,
@@ -20,5 +13,4 @@
         ]
     },
     "difficulty": 3
->>>>>>> 5e491ca9
 }